--- conflicted
+++ resolved
@@ -274,10 +274,7 @@
 		httputil.NewError(ctx, http.StatusInternalServerError, err)
 		return
 	}
-<<<<<<< HEAD
-=======
-
->>>>>>> 8830e61a
+
 	// Print the output
 	ctx.Header("Access-Control-Allow-Origin", "*")
 	ctx.IndentedJSON(http.StatusOK, dat)
@@ -293,7 +290,6 @@
 //	@Accept			x-www-form-urlencoded
 //	@Produce		json
 //	@Success		200	{string}	string	"Success"
-<<<<<<< HEAD
 //	@Failure		400	{object}	httputil.HTTP400BadRequest
 //	@Failure		404	{object}	httputil.HTTP404NotFound
 //	@Failure		500	{object}	httputil.HTTP500InternalServerError
@@ -312,44 +308,6 @@
 	ctx.IndentedJSON(http.StatusOK, dat)
 }
 
-// ServiceDelete godoc
-//
-//	@Summary		Delete of Glue Service
-//	@Description	Glue 서비스를 삭제합니다.
-//	@Tags			Service
-//	@param			service_name 	path	string	true	"Glue Service Name"
-//	@Accept			x-www-form-urlencoded
-//	@Produce		json
-//	@Success		200	{string}	string	"Success"
-//	@Failure		400	{object}	httputil.HTTP400BadRequest
-//	@Failure		404	{object}	httputil.HTTP404NotFound
-//	@Failure		500	{object}	httputil.HTTP500InternalServerError
-//	@Router			/api/v1/service/{service_name} [delete]
-func (c *Controller) ServiceDelete(ctx *gin.Context) {
-	service_name := ctx.Param("service_name")
-	dat, err := glue.ServiceDelete(service_name)
-=======
-//	@Failure		400	{object}	httputil.HTTP400BadRequest
-//	@Failure		404	{object}	httputil.HTTP404NotFound
-//	@Failure		500	{object}	httputil.HTTP500InternalServerError
-//	@Router			/api/v1/service/{service_name} [post]
-func (c *Controller) ServiceControl(ctx *gin.Context) {
-	service_name := ctx.Param("service_name")
-	control := ctx.Request.URL.Query().Get("control")
-	dat, err := glue.ServiceControl(control, service_name)
->>>>>>> 8830e61a
-	if err != nil {
-		utils.FancyHandleError(err)
-		httputil.NewError(ctx, http.StatusInternalServerError, err)
-		return
-	}
-	// Print the output
-	ctx.Header("Access-Control-Allow-Origin", "*")
-	ctx.IndentedJSON(http.StatusOK, dat)
-}
-
-<<<<<<< HEAD
-=======
 // ServiceDelete godoc
 //
 //	@Summary		Delete of Glue Service
@@ -397,7 +355,6 @@
 	ctx.IndentedJSON(http.StatusOK, dat)
 }
 
->>>>>>> 8830e61a
 // HostList godoc
 //
 //	@Summary		Show List of Glue Hosts
