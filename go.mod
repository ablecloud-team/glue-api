--- conflicted
+++ resolved
@@ -49,16 +49,6 @@
 	github.com/robfig/cron/v3 v3.0.1 // indirect
 	github.com/rogpeppe/go-internal v1.11.0 // indirect
 	github.com/twitchyliquid64/golang-asm v0.15.1 // indirect
-<<<<<<< HEAD
-	github.com/ugorji/go/codec v1.2.11 // indirect
-	golang.org/x/arch v0.6.0 // indirect
-	golang.org/x/crypto v0.14.0 // indirect
-	golang.org/x/net v0.17.0 // indirect
-	golang.org/x/sys v0.14.0 // indirect
-	golang.org/x/text v0.14.0 // indirect
-	golang.org/x/tools v0.14.0 // indirect
-	google.golang.org/protobuf v1.31.0 // indirect
-=======
 	github.com/ugorji/go/codec v1.2.12 // indirect
 	golang.org/x/arch v0.8.0 // indirect
 	golang.org/x/crypto v0.25.0 // indirect
@@ -69,6 +59,5 @@
 	golang.org/x/tools v0.22.0 // indirect
 	google.golang.org/protobuf v1.34.1 // indirect
   gopkg.in/ini.v1 v1.67.0 // indirect
->>>>>>> fbb83d42
 	gopkg.in/yaml.v3 v3.0.1 // indirect
 )