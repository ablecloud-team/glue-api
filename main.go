package main

import (
	"Glue-API/controller"
	"Glue-API/docs"
	"Glue-API/httputil"
	"Glue-API/utils"
	"Glue-API/utils/license"
<<<<<<< HEAD
	"Glue-API/utils/mirror"
	"encoding/json"
=======
>>>>>>> fc14fce3
	"fmt"
	"log"
	"os"

	"github.com/gin-gonic/gin"

	swaggerFiles "github.com/swaggo/files"
	ginSwagger "github.com/swaggo/gin-swagger"
)

//	@title			Glue-API
//	@version		v1.0
//	@description	This is a GlueAPI server.
//	@termsOfService	http://swagger.io/terms/

//	@contact.name	윤여천
//	@contact.url	http://www.ablecloud.io
//	@contact.email	support@ablecloud.io

//	@license.name	Apache 2.0
//	@license.url	http://www.apache.org/licenses/LICENSE-2.0.html

//	@BasePath	/api/v1

//	@securityDefinitions.basic	BasicAuth

//	@securityDefinitions.apikey	ApiKeyAuth
//	@in							header
//	@name						Authorization
//	@description				Description for what is this security definition being used

func main() {
	// programmatically set swagger info

	// 로그 설정
	log.SetFlags(log.LstdFlags | log.Lshortfile)
	logFile, err := os.OpenFile("/var/log/glue-api.log", os.O_CREATE|os.O_WRONLY|os.O_APPEND, 0666)
	if err != nil {
		fmt.Printf("로그 파일 열기 실패: %v\n", err)
		return
	}
	defer logFile.Close()
	log.SetOutput(logFile)
	// 라이센스 체크 시작
	password := "password"
	salt := "salt"

	if password == "" || salt == "" {
		log.Println("라이센스 환경 변수가 설정되지 않았습니다")
		return
	}

	err = license.StartLicenseCheck(password, salt)
	if err != nil {
		log.Printf("라이센스 체크 시작 실패: %v\n", err)
		return
	}

	docs.SwaggerInfo.Title = "Glue API"
	docs.SwaggerInfo.Description = "This is a GlueAPI server."
	docs.SwaggerInfo.Version = "1.0"
	//docs.SwaggerInfo.Host = ".swagger.io"
	docs.SwaggerInfo.BasePath = "/"
	docs.SwaggerInfo.Schemes = []string{"https", "http"}

	httputil.Certify("cert.pem")

	log.SetFlags(log.LstdFlags | log.Lshortfile)
	controller.LogSetting()
	r := gin.Default()
	r.ForwardedByClientIP = true
	r.SetTrustedProxies(nil)
	c := controller.NewController()
	v1 := r.Group("/api/v1")
	{
		glue := v1.Group("/glue")
		{
			glue.GET("", c.GlueStatus)
			glue.GET("/hosts", c.HostList)
			glue.GET("/version", c.GlueVersion)
			glue.GET("/pw", c.PwEncryption)
		}
		pool := v1.Group("/pool")
		{
			pool.GET("", c.ListPools)

			pool.DELETE("/:pool_name", c.PoolDelete)
			pool.OPTIONS("/:pool_name", c.GlueOption)
		}
		image := v1.Group("/image")
		{
			image.GET("", c.ListAndInfoImage)
			image.POST("", c.CreateImage)
			image.DELETE("", c.DeleteImage)
			image.OPTIONS("", c.GlueOption)
		}
		service := v1.Group("/service")
		{
			service.GET("", c.ServiceLs)

			service.POST("/:service_name", c.ServiceControl)
			service.DELETE("/:service_name", c.ServiceDelete)
			service.OPTIONS("/:service_name", c.GlueOption)
		}
		fs := v1.Group("/gluefs")
		{
			fs.GET("", c.FsStatus)
			fs.PUT("", c.FsUpdate)
			fs.OPTIONS("", c.FsOption)

			fs.POST("/:fs_name", c.FsCreate)
			fs.DELETE("/:fs_name", c.FsDelete)
			fs.OPTIONS("/:fs_name", c.FsOption)

			fs.GET("/info/:fs_name", c.FsGetInfo)

			subvolume := fs.Group("/subvolume")
			{
				// subvolume.GET("", c.SubVolumeList)
				// subvolume.POST("", c.SubVolumeCreate)
				// subvolume.DELETE("", c.SubVolumeDelete)
				// subvolume.PUT("", c.SubVolumeResize)
				// subvolume.OPTIONS("", c.SubVolumeOption)

				group := subvolume.Group("/group")
				{
					group.GET("", c.SubVolumeGroupList)
					group.POST("", c.SubVolumeGroupCreate)
					group.DELETE("", c.SubVolumeGroupDelete)
					group.PUT("", c.SubVolumeGroupResize)
					group.OPTIONS("", c.SubVolumeGroupOption)

					// group.DELETE("/snapshot", c.SubVolumeGroupSnapDelete
				}
				// snapshot := subvolume.Group("/snapshot")
				// {
				// 	snapshot.GET("", c.SubVolumeSnapList)
				// 	snapshot.POST("", c.SubVolumeSnapCreate)
				// 	snapshot.DELETE("", c.SubVolumeSnapDelete)
				// 	snapshot.OPTIONS("", c.SubVolumeOption)
				// }
			}
		}
		v1.POST("/ingress", c.IngressCreate)
		v1.PUT("/ingress", c.IngressUpdate)
		v1.OPTIONS("/ingress", c.NfsOption)

		nfs := v1.Group("/nfs")
		{
			nfs.GET("", c.NfsClusterList)

			nfs.POST("/:cluster_id/:port", c.NfsClusterCreate)
			nfs.PUT("/:cluster_id/:port", c.NfsClusterUpdate)
			nfs.OPTIONS("/:cluster_id/:port", c.NfsOption)

			nfs.DELETE("/:cluster_id", c.NfsClusterDelete)
			nfs.OPTIONS("/:cluster_id", c.NfsOption)

			nfs.POST("/ingress", c.IngressCreate)
			nfs.PUT("/ingress", c.IngressUpdate)
			nfs.OPTIONS("/ingress", c.NfsOption)

			nfs_export := nfs.Group("/export")
			{
				nfs_export.GET("", c.NfsExportDetailed)

				nfs_export.POST("/:cluster_id", c.NfsExportCreate)
				nfs_export.PUT("/:cluster_id", c.NfsExportUpdate)
				nfs_export.OPTIONS("/:cluster_id", c.NfsOption)

				nfs_export.DELETE("/:cluster_id/:export_id", c.NfsExportDelete)
				nfs_export.OPTIONS("/:cluster_id/:export_id", c.NfsOption)
			}
		}
		iscsi := v1.Group("/iscsi")
		{
			iscsi.POST("", c.IscsiServiceCreate)
			iscsi.PUT("", c.IscsiServiceUpdate)
			iscsi.OPTIONS("", c.IscsiOption)

			iscsi.GET("/discovery", c.IscsiGetDiscoveryAuth)
			iscsi.PUT("/discovery", c.IscsiUpdateDiscoveryAuth)
			iscsi.OPTIONS("/discovery", c.IscsiOption)

			iscsi_target := iscsi.Group("/target")
			{
				iscsi_target.GET("", c.IscsiTargetList)
				iscsi_target.DELETE("", c.IscsiTargetDelete)
				iscsi_target.POST("", c.IscsiTargetCreate)
				iscsi_target.PUT("", c.IscsiTargetUpdate)
				iscsi_target.OPTIONS("", c.IscsiOption)

				iscsi_target.DELETE("/purge", c.IscsiTargetPurge)
				iscsi_target.OPTIONS("/purge", c.IscsiOption)
			}

		}
		smb := v1.Group("/smb")
		{
			smb.GET("", c.SmbStatus)
			smb.POST("", c.SmbCreate)
			smb.DELETE("", c.SmbDelete)
			smb.OPTIONS("", c.SmbOption)
			smb_folder := smb.Group("/folder")
			{
				smb_folder.POST("", c.SmbShareFolderAdd)
				smb_folder.DELETE("", c.SmbShareFolderDelete)
				smb_folder.OPTIONS("", c.SmbOption)
			}
			smb_user := smb.Group("/user")
			{
				smb_user.POST("", c.SmbUserCreate)
				smb_user.PUT("", c.SmbUserUpdate)
				smb_user.DELETE("", c.SmbUserDelete)
				smb_user.OPTIONS("", c.SmbOption)
			}
		}
		rgw := v1.Group("/rgw")
		{
			rgw.GET("", c.RgwDaemon)
			rgw.POST("", c.RgwServiceCreate)
			rgw.PUT("", c.RgwServiceUpdate)
			rgw.OPTIONS("", c.RgwOption)
			rgw.POST("/quota", c.RgwQuota)

			user := rgw.Group("/user")
			{
				user.GET("", c.RgwUserList)
				user.POST("", c.RgwUserCreate)
				user.DELETE("", c.RgwUserDelete)
				user.PUT("", c.RgwUserUpdate)
				user.OPTIONS("", c.RgwOption)
			}
			bucket := rgw.Group("/bucket")
			{
				bucket.GET("", c.RgwBucketList)
				bucket.POST("", c.RgwBucketCreate)
				bucket.PUT("", c.RgwBucketUpdate)
				bucket.DELETE("", c.RgwBucketDelete)
				bucket.OPTIONS("", c.RgwOption)
			}
		}
		nvmeof := v1.Group("/nvmeof")
		{
			nvmeof.POST("", c.NvmeOfServiceCreate)

			nvmeof.POST("/image/download", c.NvmeOfImageDownload)

			nvmeof.GET("/target", c.NvmeOfTargetList)
			nvmeof.POST("/target", c.NvmeOfTargetCreate)

			subsystem := nvmeof.Group("/subsystem")
			{
				subsystem.GET("", c.NvmeOfSubSystemList)
				subsystem.POST("", c.NvmeOfSubSystemCreate)
				subsystem.DELETE("", c.NvmeOfSubSystemDelete)
				subsystem.OPTIONS("", c.NvmeOption)
			}
			namespace := nvmeof.Group("/namespace")
			{
				namespace.GET("", c.NvmeOfNameSpaceList)
				namespace.POST("", c.NvmeOfNameSpaceCreate)
				namespace.DELETE("", c.NvmeOfNameSpaceDelete)
				namespace.OPTIONS("", c.NvmeOption)
			}
		}
		mirror := v1.Group("/mirror")
		{
			mirror.GET("", c.MirrorStatus) //Get Mirroring Status
			//Todo
			mirror.POST("", c.MirrorSetup) //Setup Mirroring
			//mirror.PATCH("", c.MirrorUpdate)  //Configure Mirroring
			mirror.DELETE("", c.MirrorDelete) //Unconfigure Mirroring
			//
			mirrorimage := mirror.Group("/image")
			{
				mirrorimage.GET("", c.MirrorImageList)                             //List Mirroring Images
				mirrorimage.GET("/:mirrorPool/:imageName", c.MirrorImageInfo)      //Get Image Mirroring Status
				mirrorimage.POST("/:mirrorPool/:imageName", c.MirrorImageSetup)    //Setup Image Mirroring
				mirrorimage.PATCH("/:mirrorPool/:imageName", c.MirrorImageUpdate)  //Config Image Mirroring
				mirrorimage.DELETE("/:mirrorPool/:imageName", c.MirrorImageDelete) //Unconfigure Mirroring

				mirrorimage.GET("/promote/:mirrorPool/:imageName", c.MirrorImagestatus)   //Promote Image
				mirrorimage.POST("/promote/:mirrorPool/:imageName", c.MirrorImagePromote) //
				mirrorimage.DELETE("/promote/:mirrorPool/:imageName", c.MirrorImageDemote)
			}
			//
			//
		}
		gwvm := v1.Group("/gwvm")
		{
			gwvm.GET("/:hypervisorType", c.VmState)
			gwvm.GET("/detail/:hypervisorType", c.VmDetail)
			gwvm.POST("/:hypervisorType", c.VmSetup)        //Setup Gateway VM
			gwvm.PATCH("/start/:hypervisorType", c.VmStart) //Start to Gateway VM
			gwvm.OPTIONS("/start/:hypervisorType", c.VmStartOptions)
			gwvm.PATCH("/stop/:hypervisorType", c.VmStop) //Stop to Gateway VM
			gwvm.OPTIONS("/stop/:hypervisorType", c.VmStopOptions)
			gwvm.DELETE("/delete/:hypervisorType", c.VmDelete) //Delete to Gateway VM
			gwvm.OPTIONS("/delete/:hypervisorType", c.VmDeleteOptions)
			gwvm.PATCH("/cleanup/:hypervisorType", c.VmCleanup) //Cleanup to Gateway VM
			gwvm.OPTIONS("/cleanup/:hypervisorType", c.VmCleanupOptions)
			gwvm.PATCH("/migrate/:hypervisorType", c.VmMigrate) //Migrate to Gateway VM
			gwvm.OPTIONS("/migrate/:hypervisorType", c.VmMigrateOptions)
		}
		license := v1.Group("/license")
		{
			license.GET("", c.License)
		}
		/*
			admin := v1.Group("/admin")
			{
				admin.Use(auth())
				admin.POST("/auth", c.Auth)
			}
		*/
		r.Any("/version", c.Version)
	}
	settings, _ := utils.ReadConfFile()
	r.GET("/swagger/*any", ginSwagger.WrapHandler(swaggerFiles.Handler))
	r.RunTLS(":"+settings.ApiPort, "cert.pem", "key.pem")
}

/*
func auth() gin.HandlerFunc {
	return func(c *gin.Context) {
		if len(c.GetHeader("Authorization")) == 0 {
			httputil.NewError(c, http.StatusUnauthorized, errors.New("Authorization is required Header"))
			c.Abort()
		}
		c.Next()
	}
}
*/<|MERGE_RESOLUTION|>--- conflicted
+++ resolved
@@ -6,11 +6,8 @@
 	"Glue-API/httputil"
 	"Glue-API/utils"
 	"Glue-API/utils/license"
-<<<<<<< HEAD
 	"Glue-API/utils/mirror"
 	"encoding/json"
-=======
->>>>>>> fc14fce3
 	"fmt"
 	"log"
 	"os"
