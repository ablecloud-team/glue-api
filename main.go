--- conflicted
+++ resolved
@@ -4,14 +4,10 @@
 	"Glue-API/controller"
 	"Glue-API/docs"
 	"Glue-API/httputil"
-<<<<<<< HEAD
 	"Glue-API/utils"
-=======
 	"Glue-API/model"
-	"Glue-API/utils"
 	"Glue-API/utils/mirror"
 	"encoding/json"
->>>>>>> e103adf3
 	"log"
 	"os"
 	"strconv"
@@ -320,12 +316,8 @@
 	}
 	settings, _ := utils.ReadConfFile()
 	r.GET("/swagger/*any", ginSwagger.WrapHandler(swaggerFiles.Handler))
-<<<<<<< HEAD
 	r.RunTLS(":"+settings.ApiPort, "cert.pem", "key.pem")
-=======
-	r.RunTLS(":8080", "cert.pem", "key.pem")
-
->>>>>>> e103adf3
+
 }
 
 /*
