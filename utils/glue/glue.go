--- conflicted
+++ resolved
@@ -79,7 +79,6 @@
 		return
 	}
 }
-<<<<<<< HEAD
 
 func InfoImage(pool_name string) (dat model.Images, err error) {
 	var stdout []byte
@@ -87,15 +86,6 @@
 	cmd := exec.Command("rbd", "ls", "-l", "-p", pool_name, "--format", "json")
 	stdout, err = cmd.CombinedOutput()
 
-=======
-
-func InfoImage(pool_name string) (dat model.Images, err error) {
-	var stdout []byte
-
-	cmd := exec.Command("rbd", "ls", "-l", "-p", pool_name, "--format", "json")
-	stdout, err = cmd.CombinedOutput()
-
->>>>>>> 8830e61a
 	if err != nil {
 		err_str := strings.ReplaceAll(string(stdout), "\n", "")
 		err = errors.New(err_str)
@@ -185,7 +175,6 @@
 		utils.FancyHandleError(err)
 		return
 	}
-<<<<<<< HEAD
 
 	if err = json.Unmarshal(stdout, &dat); err != nil {
 		err_str := strings.ReplaceAll(string(stdout), "\n", "")
@@ -199,69 +188,33 @@
 
 func PoolDelete(pool_name string) (output string, err error) {
 	var stdout []byte
-	cmd := exec.Command("ceph", "osd", "pool", "rm", pool_name, pool_name, "--yes-i-really-really-mean-it")
-=======
-
-	if err = json.Unmarshal(stdout, &dat); err != nil {
-		err_str := strings.ReplaceAll(string(stdout), "\n", "")
-		err = errors.New(err_str)
-		utils.FancyHandleError(err)
-		return
-	}
-
-	return
-}
-
-func PoolDelete(pool_name string) (output string, err error) {
-	var stdout []byte
 	cmd := exec.Command("ceph", "config", "get", "mon", "mon_allow_pool_delete")
->>>>>>> 8830e61a
-	stdout, err = cmd.CombinedOutput()
-	if err != nil {
-		err_str := strings.ReplaceAll(string(stdout), "\n", "")
-		err = errors.New(err_str)
-		utils.FancyHandleError(err)
-		return
-	}
-<<<<<<< HEAD
-	output = "Success"
-	return
-}
-func ServiceLs(service_name string, service_type string) (dat model.ServiceLs, err error) {
-	var stdout []byte
-	if service_name == "" && service_type == "" {
-		cmd := exec.Command("ceph", "orch", "ls", "-f", "json")
-=======
+	stdout, err = cmd.CombinedOutput()
+	if err != nil {
+		err_str := strings.ReplaceAll(string(stdout), "\n", "")
+		err = errors.New(err_str)
+		utils.FancyHandleError(err)
+		return
+	}
 	if string(stdout) == "true" {
 		cmd := exec.Command("ceph", "osd", "pool", "rm", pool_name, pool_name, "--yes-i-really-really-mean-it")
->>>>>>> 8830e61a
-		stdout, err = cmd.CombinedOutput()
-		if err != nil {
-			err_str := strings.ReplaceAll(string(stdout), "\n", "")
-			err = errors.New(err_str)
-			utils.FancyHandleError(err)
-			return
-		}
-<<<<<<< HEAD
-		if err = json.Unmarshal(stdout, &dat); err != nil {
-=======
+		stdout, err = cmd.CombinedOutput()
+		if err != nil {
+			err_str := strings.ReplaceAll(string(stdout), "\n", "")
+			err = errors.New(err_str)
+			utils.FancyHandleError(err)
+			return
+		}
 		output = "Success"
 		return
 	} else {
 		cmd := exec.Command("ceph", "config", "set", "mon", "mon_allow_pool_delete", "true")
 		stdout, err = cmd.CombinedOutput()
 		if err != nil {
->>>>>>> 8830e61a
-			err_str := strings.ReplaceAll(string(stdout), "\n", "")
-			err = errors.New(err_str)
-			utils.FancyHandleError(err)
-			return
-<<<<<<< HEAD
-		}
-		return
-	} else if service_name == "" && service_type != "" {
-		cmd := exec.Command("ceph", "orch", "ls", "--service_type", service_type, "-f", "json")
-=======
+			err_str := strings.ReplaceAll(string(stdout), "\n", "")
+			err = errors.New(err_str)
+			utils.FancyHandleError(err)
+			return
 		} else {
 			cmd := exec.Command("ceph", "osd", "pool", "rm", pool_name, pool_name, "--yes-i-really-really-mean-it")
 			stdout, err = cmd.CombinedOutput()
@@ -280,7 +233,6 @@
 	var stdout []byte
 	if service_name == "" && service_type == "" {
 		cmd := exec.Command("ceph", "orch", "ls", "-f", "json")
->>>>>>> 8830e61a
 		stdout, err = cmd.CombinedOutput()
 		if err != nil {
 			err_str := strings.ReplaceAll(string(stdout), "\n", "")
@@ -291,26 +243,6 @@
 		if err = json.Unmarshal(stdout, &dat); err != nil {
 			err_str := strings.ReplaceAll(string(stdout), "\n", "")
 			err = errors.New(err_str)
-<<<<<<< HEAD
-			utils.FancyHandleError(err)
-			return
-		}
-		return
-	} else if service_name != "" && service_type == "" {
-		cmd := exec.Command("ceph", "orch", "ls", "--service_name", service_name, "-f", "json")
-		stdout, err = cmd.CombinedOutput()
-		if err != nil {
-			err_str := strings.ReplaceAll(string(stdout), "\n", "")
-			err = errors.New(err_str)
-			utils.FancyHandleError(err)
-			return
-		}
-		if err = json.Unmarshal(stdout, &dat); err != nil {
-			err_str := strings.ReplaceAll(string(stdout), "\n", "")
-			err = errors.New(err_str)
-			utils.FancyHandleError(err)
-			return
-=======
 			utils.FancyHandleError(err)
 			return
 		}
@@ -355,7 +287,6 @@
 				utils.FancyHandleError(err)
 				return
 			}
->>>>>>> 8830e61a
 		}
 		return
 	} else {
@@ -367,9 +298,6 @@
 			utils.FancyHandleError(err)
 			return
 		}
-<<<<<<< HEAD
-		if err = json.Unmarshal(stdout, &dat); err != nil {
-=======
 		if strings.Contains(string(stdout), "No services reported") {
 			dat = "No services reported"
 			return
@@ -402,41 +330,11 @@
 		cmd := exec.Command("ceph", "orch", control, service_name)
 		stdout, err = cmd.CombinedOutput()
 		if err != nil {
->>>>>>> 8830e61a
-			err_str := strings.ReplaceAll(string(stdout), "\n", "")
-			err = errors.New(err_str)
-			utils.FancyHandleError(err)
-			return
-		}
-<<<<<<< HEAD
-		return
-	}
-}
-
-func ServiceControl(control string, service_name string) (output string, err error) {
-	var stdout []byte
-	if service_name == "smb" {
-		cmd := exec.Command("systemctl", control, service_name)
-		stdout, err = cmd.CombinedOutput()
-		if err != nil {
-			err_str := strings.ReplaceAll(string(stdout), "\n", "")
-			err = errors.New(err_str)
-			utils.FancyHandleError(err)
-			return
-		}
-		output = "Success"
-		return
-	} else {
-		cmd := exec.Command("ceph", "orch", control, service_name)
-		stdout, err = cmd.CombinedOutput()
-		if err != nil {
-			err_str := strings.ReplaceAll(string(stdout), "\n", "")
-			err = errors.New(err_str)
-			utils.FancyHandleError(err)
-			return
-		}
-=======
->>>>>>> 8830e61a
+			err_str := strings.ReplaceAll(string(stdout), "\n", "")
+			err = errors.New(err_str)
+			utils.FancyHandleError(err)
+			return
+		}
 		output = strings.ReplaceAll(string(stdout), "\n", ".")
 		return
 	}
@@ -483,10 +381,6 @@
 		err = errors.New(err_str)
 		utils.FancyHandleError(err)
 		return
-<<<<<<< HEAD
-	}
-	output = stdout
-=======
 	}
 	output = stdout
 	return
@@ -511,6 +405,5 @@
 		}
 	}
 	output = str
->>>>>>> 8830e61a
 	return
 }