--- conflicted
+++ resolved
@@ -56,7 +56,6 @@
 	return
 }
 
-<<<<<<< HEAD
 // 패딩을 추가하는 함수
 func pkcs7Padding(src []byte, blockSize int) []byte {
 	padding := blockSize - len(src)%blockSize
@@ -144,7 +143,8 @@
 		return "", err
 	}
 	return decryptedText, nil
-=======
+}
+
 // Read the mold settings file.
 func ReadMoldFile() (mold model.Mold, err error) {
 	content, err := os.ReadFile("./mold.json")
@@ -159,5 +159,4 @@
 		return
 	}
 	return
->>>>>>> e103adf3
 }