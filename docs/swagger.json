{
    "swagger": "2.0",
    "info": {
        "description": "This is a GlueAPI server.",
        "title": "Glue-API",
        "termsOfService": "http://swagger.io/terms/",
        "contact": {
            "name": "윤여천",
            "url": "http://www.ablecloud.io",
            "email": "support@ablecloud.io"
        },
        "license": {
            "name": "Apache 2.0",
            "url": "http://www.apache.org/licenses/LICENSE-2.0.html"
        },
        "version": "v1.0"
    },
    "basePath": "/api/v1",
    "paths": {
        "/api/v1/glue": {
            "get": {
                "description": "Glue 의 상태값을 보여줍니다.",
                "consumes": [
                    "application/x-www-form-urlencoded"
                ],
                "produces": [
                    "application/json"
                ],
                "tags": [
                    "Glue"
                ],
                "summary": "Show Status of Glue",
                "responses": {
                    "200": {
                        "description": "OK",
                        "schema": {
                            "$ref": "#/definitions/GlueStatus"
                        }
                    },
                    "400": {
                        "description": "Bad Request",
                        "schema": {
                            "$ref": "#/definitions/HTTP400BadRequest"
                        }
                    },
                    "404": {
                        "description": "Not Found",
                        "schema": {
                            "$ref": "#/definitions/HTTP404NotFound"
                        }
                    },
                    "500": {
                        "description": "Internal Server Error",
                        "schema": {
                            "$ref": "#/definitions/HTTP500InternalServerError"
                        }
                    }
                }
            }
        },
        "/api/v1/glue/hosts": {
            "get": {
                "description": "Glue 호스트 리스트를 보여줍니다.",
                "consumes": [
                    "application/x-www-form-urlencoded"
                ],
                "produces": [
                    "application/json"
                ],
                "tags": [
                    "Hosts"
                ],
                "summary": "Show List of Glue Hosts",
                "responses": {
                    "200": {
                        "description": "OK",
                        "schema": {
                            "type": "array",
                            "items": {
                                "type": "object",
                                "properties": {
                                    "addr": {
                                        "type": "string"
                                    },
                                    "hostname": {
                                        "type": "string"
                                    },
                                    "ip_address": {
                                        "type": "string"
                                    },
                                    "status": {
                                        "type": "string"
                                    }
                                }
                            }
                        }
                    },
                    "400": {
                        "description": "Bad Request",
                        "schema": {
                            "$ref": "#/definitions/HTTP400BadRequest"
                        }
                    },
                    "404": {
                        "description": "Not Found",
                        "schema": {
                            "$ref": "#/definitions/HTTP404NotFound"
                        }
                    },
                    "500": {
                        "description": "Internal Server Error",
                        "schema": {
                            "$ref": "#/definitions/HTTP500InternalServerError"
                        }
                    }
                }
            }
        },
        "/api/v1/glue/version": {
            "get": {
                "description": "Glue 의 버전을 보여줍니다.",
                "consumes": [
                    "application/x-www-form-urlencoded"
                ],
                "produces": [
                    "application/json"
                ],
                "tags": [
                    "Glue"
                ],
                "summary": "Show Versions of Glue",
                "responses": {
                    "200": {
                        "description": "OK",
                        "schema": {
                            "$ref": "#/definitions/GlueVersion"
                        }
                    },
                    "400": {
                        "description": "Bad Request",
                        "schema": {
                            "$ref": "#/definitions/HTTP400BadRequest"
                        }
                    },
                    "404": {
                        "description": "Not Found",
                        "schema": {
                            "$ref": "#/definitions/HTTP404NotFound"
                        }
                    },
                    "500": {
                        "description": "Internal Server Error",
                        "schema": {
                            "$ref": "#/definitions/HTTP500InternalServerError"
                        }
                    }
                }
            }
        },
        "/api/v1/gluefs": {
            "get": {
                "description": "GlueFS의 상태값과 리스트를 보여줍니다.",
                "consumes": [
                    "application/x-www-form-urlencoded"
                ],
                "produces": [
                    "application/json"
                ],
                "tags": [
                    "GlueFS"
                ],
                "summary": "Show Status and List of Glue FS",
                "responses": {
                    "200": {
                        "description": "OK",
                        "schema": {
                            "$ref": "#/definitions/FsStatus"
                        }
                    },
                    "400": {
                        "description": "Bad Request",
                        "schema": {
                            "$ref": "#/definitions/HTTP400BadRequest"
                        }
                    },
                    "404": {
                        "description": "Not Found",
                        "schema": {
                            "$ref": "#/definitions/HTTP404NotFound"
                        }
                    },
                    "500": {
                        "description": "Internal Server Error",
                        "schema": {
                            "$ref": "#/definitions/HTTP500InternalServerError"
                        }
                    }
                }
            }
        },
        "/api/v1/gluefs/info/{fs_name}": {
            "get": {
                "description": "GlueFS의 상세 정보를 보여줍니다.",
                "consumes": [
                    "application/x-www-form-urlencoded"
                ],
                "produces": [
                    "application/json"
                ],
                "tags": [
                    "GlueFS"
                ],
                "summary": "Detail Info of Glue FS",
                "parameters": [
                    {
                        "type": "string",
                        "description": "Glue FS Name",
                        "name": "fs_name",
                        "in": "path",
                        "required": true
                    }
                ],
                "responses": {
                    "200": {
                        "description": "OK",
                        "schema": {
                            "$ref": "#/definitions/FsGetInfo"
                        }
                    },
                    "400": {
                        "description": "Bad Request",
                        "schema": {
                            "$ref": "#/definitions/HTTP400BadRequest"
                        }
                    },
                    "404": {
                        "description": "Not Found",
                        "schema": {
                            "$ref": "#/definitions/HTTP404NotFound"
                        }
                    },
                    "500": {
                        "description": "Internal Server Error",
                        "schema": {
                            "$ref": "#/definitions/HTTP500InternalServerError"
                        }
                    }
                }
            }
        },
        "/api/v1/gluefs/subvolume": {
            "get": {
                "description": "GlueFS의 하위 볼륨에 대한 상세 정보 및 리스트를 보여줍니다.",
                "consumes": [
                    "application/x-www-form-urlencoded"
                ],
                "produces": [
                    "application/json"
                ],
                "tags": [
                    "GlueFS-SubVolume"
                ],
                "summary": "Detail Info and List of Glue FS Sub Volumes",
                "parameters": [
                    {
                        "type": "string",
                        "description": "Glue FS Sub Volume Name",
                        "name": "vol_name",
                        "in": "query",
                        "required": true
                    },
                    {
                        "type": "string",
                        "description": "Glue FS Sub Volume Group Name",
                        "name": "group_name",
                        "in": "query"
                    }
                ],
                "responses": {
                    "200": {
                        "description": "OK",
                        "schema": {
                            "$ref": "#/definitions/SubVolumeList"
                        }
                    },
                    "400": {
                        "description": "Bad Request",
                        "schema": {
                            "$ref": "#/definitions/HTTP400BadRequest"
                        }
                    },
                    "404": {
                        "description": "Not Found",
                        "schema": {
                            "$ref": "#/definitions/HTTP404NotFound"
                        }
                    },
                    "500": {
                        "description": "Internal Server Error",
                        "schema": {
                            "$ref": "#/definitions/HTTP500InternalServerError"
                        }
                    }
                }
            },
            "put": {
                "description": "GlueFS 볼륨의 할당된 사이즈를 수정합니다.",
                "consumes": [
                    "application/x-www-form-urlencoded"
                ],
                "produces": [
                    "application/json"
                ],
                "tags": [
                    "GlueFS-SubVolume"
                ],
                "summary": "Update Size of Glue FS Volume",
                "parameters": [
                    {
                        "type": "string",
                        "description": "Glue FS Volume Name",
                        "name": "vol_name",
                        "in": "formData",
                        "required": true
                    },
                    {
                        "type": "string",
                        "description": "Glue FS Sub Volume Name",
                        "name": "subvol_name",
                        "in": "formData",
                        "required": true
                    },
                    {
                        "type": "string",
                        "description": "Glue FS Volume Group Name",
                        "name": "group_name",
                        "in": "formData"
                    },
                    {
                        "type": "string",
                        "description": "Glue FS Sub Volume New Size(default GB)",
                        "name": "new_size",
                        "in": "formData",
                        "required": true
                    }
                ],
                "responses": {
                    "200": {
                        "description": "Success",
                        "schema": {
                            "type": "string"
                        }
                    },
                    "400": {
                        "description": "Bad Request",
                        "schema": {
                            "$ref": "#/definitions/HTTP400BadRequest"
                        }
                    },
                    "404": {
                        "description": "Not Found",
                        "schema": {
                            "$ref": "#/definitions/HTTP404NotFound"
                        }
                    },
                    "500": {
                        "description": "Internal Server Error",
                        "schema": {
                            "$ref": "#/definitions/HTTP500InternalServerError"
                        }
                    }
                }
            },
            "post": {
                "description": "GlueFS의 하위 볼륨을 생성합니다.",
                "consumes": [
                    "application/x-www-form-urlencoded"
                ],
                "produces": [
                    "application/json"
                ],
                "tags": [
                    "GlueFS-SubVolume"
                ],
                "summary": "Create of Glue FS Sub Volume",
                "parameters": [
                    {
                        "type": "string",
                        "description": "Glue FS Volume Name",
                        "name": "vol_name",
                        "in": "formData",
                        "required": true
                    },
                    {
                        "type": "string",
                        "description": "Glue FS Sub Volume Name",
                        "name": "subvol_name",
                        "in": "formData",
                        "required": true
                    },
                    {
                        "type": "string",
                        "description": "Glue FS Sub Volume Group Name",
                        "name": "group_name",
                        "in": "formData"
                    },
                    {
                        "type": "integer",
                        "description": "Glue FS Sub Volume Size(default GB)",
                        "name": "size",
                        "in": "formData",
                        "required": true
                    },
                    {
                        "type": "string",
                        "description": "Glue FS Sub Volume Data Pool Name",
                        "name": "data_pool_name",
                        "in": "formData",
                        "required": true
                    },
                    {
                        "type": "integer",
                        "description": "Glue FS Sub Volume Permissions",
                        "name": "mode",
                        "in": "formData",
                        "required": true
                    }
                ],
                "responses": {
                    "200": {
                        "description": "Success",
                        "schema": {
                            "type": "string"
                        }
                    },
                    "400": {
                        "description": "Bad Request",
                        "schema": {
                            "$ref": "#/definitions/HTTP400BadRequest"
                        }
                    },
                    "404": {
                        "description": "Not Found",
                        "schema": {
                            "$ref": "#/definitions/HTTP404NotFound"
                        }
                    },
                    "500": {
                        "description": "Internal Server Error",
                        "schema": {
                            "$ref": "#/definitions/HTTP500InternalServerError"
                        }
                    }
                }
            },
            "delete": {
                "description": "GlueFS 하위 볼륨을 삭제합니다.",
                "consumes": [
                    "application/x-www-form-urlencoded"
                ],
                "produces": [
                    "application/json"
                ],
                "tags": [
                    "GlueFS-SubVolume"
                ],
                "summary": "Delete of Glue FS Volume",
                "parameters": [
                    {
                        "type": "string",
                        "description": "Glue FS Volume Name",
                        "name": "vol_name",
                        "in": "query",
                        "required": true
                    },
                    {
                        "type": "string",
                        "description": "Glue FS Sub Volume Name",
                        "name": "subvol_name",
                        "in": "query",
                        "required": true
                    },
                    {
                        "type": "string",
                        "description": "Glue FS Volume Group Name",
                        "name": "group_name",
                        "in": "query"
                    }
                ],
                "responses": {
                    "200": {
                        "description": "Success",
                        "schema": {
                            "type": "string"
                        }
                    },
                    "400": {
                        "description": "Bad Request",
                        "schema": {
                            "$ref": "#/definitions/HTTP400BadRequest"
                        }
                    },
                    "404": {
                        "description": "Not Found",
                        "schema": {
                            "$ref": "#/definitions/HTTP404NotFound"
                        }
                    },
                    "500": {
                        "description": "Internal Server Error",
                        "schema": {
                            "$ref": "#/definitions/HTTP500InternalServerError"
                        }
                    }
                }
            }
        },
        "/api/v1/gluefs/subvolume/group": {
            "get": {
                "description": "GlueFS볼륨의 그룹에 대한 상세 정보 및 리스트를 보여줍니다.",
                "consumes": [
                    "application/x-www-form-urlencoded"
                ],
                "produces": [
                    "application/json"
                ],
                "tags": [
                    "GlueFS-SubVolume-Group"
                ],
                "summary": "Detail Info and List of Glue FS Volume Groups",
                "parameters": [
                    {
                        "type": "string",
                        "description": "Glue FS Volume Name",
                        "name": "vol_name",
                        "in": "query",
                        "required": true
                    }
                ],
                "responses": {
                    "200": {
                        "description": "OK",
                        "schema": {
                            "$ref": "#/definitions/SubVolumeGroupList"
                        }
                    },
                    "400": {
                        "description": "Bad Request",
                        "schema": {
                            "$ref": "#/definitions/HTTP400BadRequest"
                        }
                    },
                    "404": {
                        "description": "Not Found",
                        "schema": {
                            "$ref": "#/definitions/HTTP404NotFound"
                        }
                    },
                    "500": {
                        "description": "Internal Server Error",
                        "schema": {
                            "$ref": "#/definitions/HTTP500InternalServerError"
                        }
                    }
                }
            },
            "put": {
                "description": "GlueFS 볼륨의 그룹의 할당된 사이즈를 수정합니다.",
                "consumes": [
                    "application/x-www-form-urlencoded"
                ],
                "produces": [
                    "application/json"
                ],
                "tags": [
                    "GlueFS-SubVolume-Group"
                ],
                "summary": "Update Size of Glue FS Volume Group",
                "parameters": [
                    {
                        "type": "string",
                        "description": "Glue FS Volume Name",
                        "name": "vol_name",
                        "in": "formData",
                        "required": true
                    },
                    {
                        "type": "string",
                        "description": "Glue FS Volume Group Name",
                        "name": "group_name",
                        "in": "formData",
                        "required": true
                    },
                    {
                        "type": "string",
                        "description": "Glue FS Volume Group New Size(default GB)",
                        "name": "new_size",
                        "in": "formData",
                        "required": true
                    }
                ],
                "responses": {
                    "200": {
                        "description": "Success",
                        "schema": {
                            "type": "string"
                        }
                    },
                    "400": {
                        "description": "Bad Request",
                        "schema": {
                            "$ref": "#/definitions/HTTP400BadRequest"
                        }
                    },
                    "404": {
                        "description": "Not Found",
                        "schema": {
                            "$ref": "#/definitions/HTTP404NotFound"
                        }
                    },
                    "500": {
                        "description": "Internal Server Error",
                        "schema": {
                            "$ref": "#/definitions/HTTP500InternalServerError"
                        }
                    }
                }
            },
            "post": {
                "description": "GlueFS 볼륨의 그룹을 생성합니다.",
                "consumes": [
                    "application/x-www-form-urlencoded"
                ],
                "produces": [
                    "application/json"
                ],
                "tags": [
                    "GlueFS-SubVolume-Group"
                ],
                "summary": "Create of Glue FS Volume Group",
                "parameters": [
                    {
                        "type": "string",
                        "description": "Glue FS Volume Name",
                        "name": "vol_name",
                        "in": "formData",
                        "required": true
                    },
                    {
                        "type": "string",
                        "description": "Glue FS Volume Group Name",
                        "name": "group_name",
                        "in": "formData",
                        "required": true
                    },
                    {
                        "type": "integer",
                        "description": "Glue FS Volume Group Size(default GB)",
                        "name": "size",
                        "in": "formData",
                        "required": true
                    },
                    {
                        "type": "string",
                        "description": "Glue FS Volume Group Data Pool Name",
                        "name": "data_pool_name",
                        "in": "formData",
                        "required": true
                    },
                    {
                        "type": "integer",
                        "description": "Glue FS Volume Group Permissions",
                        "name": "mode",
                        "in": "formData",
                        "required": true
                    }
                ],
                "responses": {
                    "200": {
                        "description": "Success",
                        "schema": {
                            "type": "string"
                        }
                    },
                    "400": {
                        "description": "Bad Request",
                        "schema": {
                            "$ref": "#/definitions/HTTP400BadRequest"
                        }
                    },
                    "404": {
                        "description": "Not Found",
                        "schema": {
                            "$ref": "#/definitions/HTTP404NotFound"
                        }
                    },
                    "500": {
                        "description": "Internal Server Error",
                        "schema": {
                            "$ref": "#/definitions/HTTP500InternalServerError"
                        }
                    }
                }
            },
            "delete": {
                "description": "GlueFS 볼륨의 그룹을 삭제합니다.",
                "consumes": [
                    "application/x-www-form-urlencoded"
                ],
                "produces": [
                    "application/json"
                ],
                "tags": [
                    "GlueFS-SubVolume-Group"
                ],
                "summary": "Delete of Glue FS Volume Group",
                "parameters": [
                    {
                        "type": "string",
                        "description": "Glue FS Volume Name",
                        "name": "vol_name",
                        "in": "query",
                        "required": true
                    },
                    {
                        "type": "string",
                        "description": "Glue FS Volume Group Name",
                        "name": "group_name",
                        "in": "query",
                        "required": true
                    },
                    {
                        "type": "string",
                        "description": "Glue FS Volume Group Path",
                        "name": "path",
                        "in": "query",
                        "required": true
                    }
                ],
                "responses": {
                    "200": {
                        "description": "Success",
                        "schema": {
                            "type": "string"
                        }
                    },
                    "400": {
                        "description": "Bad Request",
                        "schema": {
                            "$ref": "#/definitions/HTTP400BadRequest"
                        }
                    },
                    "404": {
                        "description": "Not Found",
                        "schema": {
                            "$ref": "#/definitions/HTTP404NotFound"
                        }
                    },
                    "500": {
                        "description": "Internal Server Error",
                        "schema": {
                            "$ref": "#/definitions/HTTP500InternalServerError"
                        }
                    }
                }
            }
        },
        "/api/v1/gluefs/subvolume/group/snapshot": {
            "delete": {
                "description": "GlueFS 볼륨의 그룹의 스냅샷을 삭제합니다.",
                "consumes": [
                    "application/x-www-form-urlencoded"
                ],
                "produces": [
                    "application/json"
                ],
                "tags": [
                    "GlueFS-SubVolume-Group"
                ],
                "summary": "Delete of Glue FS Volume Group Snapshot",
                "parameters": [
                    {
                        "type": "string",
                        "description": "Glue FS Volume Name",
                        "name": "vol_name",
                        "in": "query",
                        "required": true
                    },
                    {
                        "type": "string",
                        "description": "Glue FS Volume Group Name",
                        "name": "group_name",
                        "in": "query",
                        "required": true
                    },
                    {
                        "type": "string",
                        "description": "Glue FS Volume Group SnapShot Name",
                        "name": "snap_name",
                        "in": "query",
                        "required": true
                    }
                ],
                "responses": {
                    "200": {
                        "description": "Success",
                        "schema": {
                            "type": "string"
                        }
                    },
                    "400": {
                        "description": "Bad Request",
                        "schema": {
                            "$ref": "#/definitions/HTTP400BadRequest"
                        }
                    },
                    "404": {
                        "description": "Not Found",
                        "schema": {
                            "$ref": "#/definitions/HTTP404NotFound"
                        }
                    },
                    "500": {
                        "description": "Internal Server Error",
                        "schema": {
                            "$ref": "#/definitions/HTTP500InternalServerError"
                        }
                    }
                }
            }
        },
        "/api/v1/gluefs/subvolume/snapshot": {
            "get": {
                "description": "GlueFS의 하위 볼륨 스냅샷의 리스트 및 상세 정보를 보여줍니다.",
                "consumes": [
                    "application/x-www-form-urlencoded"
                ],
                "produces": [
                    "application/json"
                ],
                "tags": [
                    "GlueFS-SubVolume-Snapshot"
                ],
                "summary": "Show List or Info of Glue FS Sub Volume Snapshot",
                "parameters": [
                    {
                        "type": "string",
                        "description": "Glue FS Sub Volume Name",
                        "name": "vol_name",
                        "in": "query",
                        "required": true
                    },
                    {
                        "type": "string",
                        "description": "Glue FS Volume Sub Volume Name",
                        "name": "subvol_name",
                        "in": "query",
                        "required": true
                    },
                    {
                        "type": "string",
                        "description": "Glue FS Volume Group Name",
                        "name": "group_name",
                        "in": "query"
                    },
                    {
                        "type": "string",
                        "description": "Glue FS Volume SnapShot Name",
                        "name": "snap_name",
                        "in": "query"
                    }
                ],
                "responses": {
                    "200": {
                        "description": "OK",
                        "schema": {}
                    },
                    "400": {
                        "description": "Bad Request",
                        "schema": {
                            "$ref": "#/definitions/HTTP400BadRequest"
                        }
                    },
                    "404": {
                        "description": "Not Found",
                        "schema": {
                            "$ref": "#/definitions/HTTP404NotFound"
                        }
                    },
                    "500": {
                        "description": "Internal Server Error",
                        "schema": {
                            "$ref": "#/definitions/HTTP500InternalServerError"
                        }
                    }
                }
            },
            "post": {
                "description": "GlueFS의 하위 볼륨의 그룹의 스냅샷을 생성합니다.",
                "consumes": [
                    "application/x-www-form-urlencoded"
                ],
                "produces": [
                    "application/json"
                ],
                "tags": [
                    "GlueFS-SubVolume-Snapshot"
                ],
                "summary": "Create of Glue FS Sub Volume Group Snapshot",
                "parameters": [
                    {
                        "type": "string",
                        "description": "Glue FS Sub Volume Name",
                        "name": "vol_name",
                        "in": "formData",
                        "required": true
                    },
                    {
                        "type": "string",
                        "description": "Glue FS Volume Sub Volume Name",
                        "name": "subvol_name",
                        "in": "formData",
                        "required": true
                    },
                    {
                        "type": "string",
                        "description": "Glue FS Volume Group Name",
                        "name": "group_name",
                        "in": "formData"
                    }
                ],
                "responses": {
                    "200": {
                        "description": "Success",
                        "schema": {
                            "type": "string"
                        }
                    },
                    "400": {
                        "description": "Bad Request",
                        "schema": {
                            "$ref": "#/definitions/HTTP400BadRequest"
                        }
                    },
                    "404": {
                        "description": "Not Found",
                        "schema": {
                            "$ref": "#/definitions/HTTP404NotFound"
                        }
                    },
                    "500": {
                        "description": "Internal Server Error",
                        "schema": {
                            "$ref": "#/definitions/HTTP500InternalServerError"
                        }
                    }
                }
            },
            "delete": {
                "description": "GlueFS 볼륨의 스냅샷을 삭제합니다.",
                "consumes": [
                    "application/x-www-form-urlencoded"
                ],
                "produces": [
                    "application/json"
                ],
                "tags": [
                    "GlueFS-SubVolume-Snapshot"
                ],
                "summary": "Delete of Glue FS Volume Snapshot",
                "parameters": [
                    {
                        "type": "string",
                        "description": "Glue FS Volume Name",
                        "name": "vol_name",
                        "in": "query",
                        "required": true
                    },
                    {
                        "type": "string",
                        "description": "Glue FS Volume Sub Volume Name",
                        "name": "subvol_name",
                        "in": "query",
                        "required": true
                    },
                    {
                        "type": "string",
                        "description": "Glue FS Volume Group Name",
                        "name": "group_name",
                        "in": "query"
                    },
                    {
                        "type": "string",
                        "description": "Glue FS Volume Group SnapShot Name",
                        "name": "snap_name",
                        "in": "query",
                        "required": true
                    }
                ],
                "responses": {
                    "200": {
                        "description": "Success",
                        "schema": {
                            "type": "string"
                        }
                    },
                    "400": {
                        "description": "Bad Request",
                        "schema": {
                            "$ref": "#/definitions/HTTP400BadRequest"
                        }
                    },
                    "404": {
                        "description": "Not Found",
                        "schema": {
                            "$ref": "#/definitions/HTTP404NotFound"
                        }
                    },
                    "500": {
                        "description": "Internal Server Error",
                        "schema": {
                            "$ref": "#/definitions/HTTP500InternalServerError"
                        }
                    }
                }
            }
        },
        "/api/v1/gluefs/{fs_name}": {
            "post": {
                "description": "GlueFS를 생성합니다.",
                "consumes": [
                    "application/x-www-form-urlencoded"
                ],
                "produces": [
                    "application/json"
                ],
                "tags": [
                    "GlueFS"
                ],
                "summary": "Create of Glue FS",
                "parameters": [
                    {
                        "type": "string",
                        "description": "Glue FS Name",
                        "name": "fs_name",
                        "in": "path",
                        "required": true
                    },
                    {
                        "maximum": 3,
                        "minimum": 2,
                        "type": "integer",
                        "description": "Glue Data Pool Replicated Size(default 3)",
                        "name": "data_pool_size",
                        "in": "formData"
                    },
                    {
                        "maximum": 3,
                        "minimum": 2,
                        "type": "integer",
                        "description": "Glue Meta Pool Replicated Size(default 3)",
                        "name": "meta_pool_size",
                        "in": "formData"
                    }
                ],
                "responses": {
                    "200": {
                        "description": "Success",
                        "schema": {
                            "type": "string"
                        }
                    },
                    "400": {
                        "description": "Bad Request",
                        "schema": {
                            "$ref": "#/definitions/HTTP400BadRequest"
                        }
                    },
                    "404": {
                        "description": "Not Found",
                        "schema": {
                            "$ref": "#/definitions/HTTP404NotFound"
                        }
                    },
                    "500": {
                        "description": "Internal Server Error",
                        "schema": {
                            "$ref": "#/definitions/HTTP500InternalServerError"
                        }
                    }
                }
            },
            "delete": {
                "description": "GlueFS를 삭제합니다.",
                "consumes": [
                    "application/x-www-form-urlencoded"
                ],
                "produces": [
                    "application/json"
                ],
                "tags": [
                    "GlueFS"
                ],
                "summary": "Delete of Glue FS",
                "parameters": [
                    {
                        "type": "string",
                        "description": "Glue FS Name",
                        "name": "fs_name",
                        "in": "path",
                        "required": true
                    }
                ],
                "responses": {
                    "200": {
                        "description": "Success",
                        "schema": {
                            "type": "string"
                        }
                    },
                    "400": {
                        "description": "Bad Request",
                        "schema": {
                            "$ref": "#/definitions/HTTP400BadRequest"
                        }
                    },
                    "404": {
                        "description": "Not Found",
                        "schema": {
                            "$ref": "#/definitions/HTTP404NotFound"
                        }
                    },
                    "500": {
                        "description": "Internal Server Error",
                        "schema": {
                            "$ref": "#/definitions/HTTP500InternalServerError"
                        }
                    }
                }
            }
        },
<<<<<<< HEAD
        "/api/v1/image": {
            "get": {
                "description": "Glue 스토리지 풀의 이미지 목록을 보여줍니다.",
=======
        "/api/v1/gluefs/{new_name}": {
            "put": {
                "description": "GlueFS를 수정합니다.",
>>>>>>> 8830e61a
                "consumes": [
                    "application/x-www-form-urlencoded"
                ],
                "produces": [
                    "application/json"
                ],
                "tags": [
<<<<<<< HEAD
                    "Image"
                ],
                "summary": "Show List or Info Images of Pool",
                "parameters": [
                    {
                        "type": "string",
                        "description": "Glue Pool Name",
                        "name": "pool_name",
                        "in": "query"
                    },
                    {
                        "type": "string",
                        "description": "Glue Image Name",
                        "name": "image_name",
                        "in": "query"
                    }
                ],
                "responses": {
                    "200": {
                        "description": "OK",
                        "schema": {}
                    },
                    "400": {
                        "description": "Bad Request",
                        "schema": {
                            "$ref": "#/definitions/HTTP400BadRequest"
                        }
                    },
                    "404": {
                        "description": "Not Found",
                        "schema": {
                            "$ref": "#/definitions/HTTP404NotFound"
                        }
                    },
                    "500": {
                        "description": "Internal Server Error",
                        "schema": {
                            "$ref": "#/definitions/HTTP500InternalServerError"
                        }
                    }
                }
            },
            "post": {
                "description": "Glue 스토리지 풀의 이미지를 생성합니다.",
                "consumes": [
                    "application/x-www-form-urlencoded"
                ],
                "produces": [
                    "application/json"
                ],
                "tags": [
                    "Image"
                ],
                "summary": "Create Images of Pool",
                "parameters": [
                    {
                        "type": "string",
                        "description": "Glue Image Name",
                        "name": "image_name",
                        "in": "formData",
                        "required": true
                    },
                    {
                        "type": "string",
                        "description": "Glue Pool Name",
                        "name": "pool_name",
                        "in": "formData",
                        "required": true
                    },
                    {
                        "type": "integer",
                        "description": "Image Size(default:GB)",
                        "name": "size",
                        "in": "formData",
                        "required": true
=======
                    "GlueFS"
                ],
                "summary": "Update of Glue FS",
                "parameters": [
                    {
                        "type": "string",
                        "description": "Glue FS Old Name",
                        "name": "old_name",
                        "in": "path",
                        "required": true
                    },
                    {
                        "type": "string",
                        "description": "Glue FS New Name",
                        "name": "new_name",
                        "in": "formData",
                        "required": true
>>>>>>> 8830e61a
                    }
                ],
                "responses": {
                    "200": {
                        "description": "Success",
                        "schema": {
                            "type": "string"
                        }
                    },
                    "400": {
                        "description": "Bad Request",
                        "schema": {
                            "$ref": "#/definitions/HTTP400BadRequest"
                        }
                    },
                    "404": {
                        "description": "Not Found",
                        "schema": {
                            "$ref": "#/definitions/HTTP404NotFound"
                        }
                    },
                    "500": {
                        "description": "Internal Server Error",
                        "schema": {
                            "$ref": "#/definitions/HTTP500InternalServerError"
                        }
                    }
                }
            }
        },
        "/api/v1/gwvm/delete/{hypervisorType}": {
            "delete": {
<<<<<<< HEAD
                "description": "Glue 스토리지 풀의 이미지를 삭제합니다.",
=======
                "description": "Gateway VM을 삭제합니다.",
>>>>>>> 8830e61a
                "consumes": [
                    "multipart/form-data"
                ],
                "produces": [
                    "application/json"
                ],
                "tags": [
<<<<<<< HEAD
                    "Image"
                ],
                "summary": "Delete Images of Pool",
                "parameters": [
                    {
                        "type": "string",
                        "description": "Glue Image Name",
                        "name": "image_name",
                        "in": "query",
                        "required": true
                    },
                    {
                        "type": "string",
                        "description": "Glue Pool Name",
                        "name": "pool_name",
                        "in": "query",
=======
                    "Gwvm"
                ],
                "summary": "Delete to Gateway VM",
                "parameters": [
                    {
                        "type": "string",
                        "description": "Hypervisor Type",
                        "name": "hypervisorType",
                        "in": "path",
>>>>>>> 8830e61a
                        "required": true
                    }
                ],
                "responses": {
                    "200": {
                        "description": "Success",
                        "schema": {
<<<<<<< HEAD
                            "type": "string"
=======
                            "$ref": "#/definitions/model.GwvmMgmt"
>>>>>>> 8830e61a
                        }
                    },
                    "400": {
                        "description": "Bad Request",
                        "schema": {
                            "$ref": "#/definitions/HTTP400BadRequest"
                        }
                    },
                    "404": {
                        "description": "Not Found",
                        "schema": {
                            "$ref": "#/definitions/HTTP404NotFound"
                        }
                    },
                    "500": {
                        "description": "Internal Server Error",
                        "schema": {
                            "$ref": "#/definitions/HTTP500InternalServerError"
                        }
                    }
                }
            }
        },
<<<<<<< HEAD
        "/api/v1/iscsi": {
            "post": {
                "description": "Iscsi 서비스 데몬을 생성합니다.",
=======
        "/api/v1/gwvm/migrate/{hypervisorType}": {
            "put": {
                "description": "Gateway VM을 Pcs cluster내 다른 호스트로 마이그레이션 합니다.",
>>>>>>> 8830e61a
                "consumes": [
                    "multipart/form-data"
                ],
                "produces": [
                    "application/json"
                ],
                "tags": [
<<<<<<< HEAD
                    "Iscsi"
                ],
                "summary": "Create of Iscsi Servcie Daemon",
=======
                    "Gwvm"
                ],
                "summary": "VmMigrate to Gateway VM",
>>>>>>> 8830e61a
                "parameters": [
                    {
                        "type": "array",
                        "items": {
                            "type": "string"
                        },
                        "collectionFormat": "multi",
                        "description": "Host Name",
                        "name": "hosts",
                        "in": "formData",
                        "required": true
                    },
                    {
                        "type": "string",
<<<<<<< HEAD
                        "description": "ISCSI Service Name",
                        "name": "service_id",
                        "in": "formData",
                        "required": true
                    },
                    {
                        "type": "string",
                        "description": "Pool Name",
                        "name": "pool",
                        "in": "formData",
                        "required": true
                    },
                    {
                        "maximum": 65535,
                        "type": "integer",
                        "description": "ISCSI API Port",
                        "name": "api_port",
                        "in": "formData",
=======
                        "description": "Hypervisor Type",
                        "name": "hypervisorType",
                        "in": "path",
>>>>>>> 8830e61a
                        "required": true
                    },
                    {
                        "type": "string",
<<<<<<< HEAD
                        "description": "ISCSI API User",
                        "name": "api_user",
                        "in": "formData",
                        "required": true
                    },
                    {
                        "type": "string",
                        "description": "ISCSI API Password",
                        "name": "api_password",
                        "in": "formData",
                        "required": true
                    },
                    {
                        "type": "integer",
                        "description": "Iscsi Service Daemon Count",
                        "name": "count",
                        "in": "formData"
=======
                        "description": "Migration Target Host",
                        "name": "target",
                        "in": "formData",
                        "required": true
>>>>>>> 8830e61a
                    }
                ],
                "responses": {
                    "200": {
                        "description": "Success",
                        "schema": {
                            "type": "string"
                        }
                    },
                    "400": {
                        "description": "Bad Request",
                        "schema": {
                            "$ref": "#/definitions/HTTP400BadRequest"
                        }
                    },
                    "404": {
                        "description": "Not Found",
                        "schema": {
                            "$ref": "#/definitions/HTTP404NotFound"
                        }
                    },
                    "500": {
                        "description": "Internal Server Error",
                        "schema": {
                            "$ref": "#/definitions/HTTP500InternalServerError"
                        }
                    }
                }
            }
        },
        "/api/v1/iscsi/discovery": {
            "get": {
                "description": "Iscsi 계정 정보를 가져옵니다.",
                "consumes": [
                    "application/x-www-form-urlencoded"
                ],
                "produces": [
                    "application/json"
                ],
                "tags": [
                    "Iscsi"
                ],
                "summary": "Show of Iscsi Discovery Auth Details",
                "responses": {
                    "200": {
                        "description": "OK",
                        "schema": {
<<<<<<< HEAD
                            "$ref": "#/definitions/Auth"
=======
                            "$ref": "#/definitions/model.GwvmMgmt"
>>>>>>> 8830e61a
                        }
                    },
                    "400": {
                        "description": "Bad Request",
                        "schema": {
                            "$ref": "#/definitions/HTTP400BadRequest"
                        }
                    },
                    "404": {
                        "description": "Not Found",
                        "schema": {
                            "$ref": "#/definitions/HTTP404NotFound"
                        }
                    },
                    "500": {
                        "description": "Internal Server Error",
                        "schema": {
                            "$ref": "#/definitions/HTTP500InternalServerError"
                        }
                    }
                }
            },
            "put": {
                "description": "Iscsi 계정 정보를 수정합니다.",
                "consumes": [
                    "application/x-www-form-urlencoded"
                ],
                "produces": [
                    "application/json"
                ],
                "tags": [
                    "Iscsi"
                ],
                "summary": "Update of Iscsi Discovery Auth Details",
                "parameters": [
                    {
                        "maxLength": 64,
                        "minLength": 8,
                        "type": "string",
                        "description": "Iscsi Discovery Authorization Username",
                        "name": "user",
                        "in": "formData"
                    },
                    {
                        "maxLength": 16,
                        "minLength": 12,
                        "type": "string",
                        "description": "Iscsi Discovery Authorization Password",
                        "name": "password",
                        "in": "formData"
                    },
                    {
                        "maxLength": 64,
                        "minLength": 8,
                        "type": "string",
                        "description": "Iscsi Discovery Authorization Mutual Username",
                        "name": "mutual_user",
                        "in": "formData"
                    },
                    {
                        "maxLength": 16,
                        "minLength": 12,
                        "type": "string",
                        "description": "Iscsi Discovery Authorization Mutual Password",
                        "name": "mutual_password",
                        "in": "formData"
                    }
                ],
                "responses": {
                    "200": {
                        "description": "OK",
                        "schema": {
                            "$ref": "#/definitions/Auth"
                        }
                    },
                    "400": {
                        "description": "Bad Request",
                        "schema": {
                            "$ref": "#/definitions/HTTP400BadRequest"
                        }
                    },
                    "404": {
                        "description": "Not Found",
                        "schema": {
                            "$ref": "#/definitions/HTTP404NotFound"
                        }
                    },
                    "500": {
                        "description": "Internal Server Error",
                        "schema": {
                            "$ref": "#/definitions/HTTP500InternalServerError"
                        }
                    }
                }
            }
        },
        "/api/v1/iscsi/target": {
            "get": {
                "description": "Iscsi 타겟 리스트를 가져옵니다.",
                "consumes": [
                    "application/x-www-form-urlencoded"
                ],
                "produces": [
                    "application/json"
                ],
                "tags": [
                    "IscsiTarget"
                ],
                "summary": "Show List of Iscsi Target",
                "parameters": [
                    {
                        "type": "string",
                        "description": "Iscsi Target IQN Name",
                        "name": "iqn_id",
                        "in": "query"
                    }
                ],
                "responses": {
                    "200": {
                        "description": "OK",
                        "schema": {}
                    },
                    "400": {
                        "description": "Bad Request",
                        "schema": {
                            "$ref": "#/definitions/HTTP400BadRequest"
                        }
                    },
                    "404": {
                        "description": "Not Found",
                        "schema": {
                            "$ref": "#/definitions/HTTP404NotFound"
                        }
                    },
                    "500": {
                        "description": "Internal Server Error",
                        "schema": {
                            "$ref": "#/definitions/HTTP500InternalServerError"
                        }
                    }
                }
            },
            "put": {
                "description": "Iscsi 타겟을 수정합니다.",
                "consumes": [
                    "application/x-www-form-urlencoded"
                ],
                "produces": [
                    "application/json"
                ],
                "tags": [
                    "IscsiTarget"
                ],
                "summary": "Update of Iscsi Target",
                "parameters": [
                    {
                        "type": "string",
                        "description": "Iscsi Target Old IQN Name",
                        "name": "iqn_id",
                        "in": "formData",
                        "required": true
                    },
                    {
                        "type": "string",
                        "description": "Iscsi Target New IQN Name",
                        "name": "new_iqn_id",
                        "in": "formData",
                        "required": true
                    },
                    {
                        "type": "array",
                        "items": {
                            "type": "string"
                        },
                        "collectionFormat": "multi",
                        "description": "Gateway Host Name",
                        "name": "hostname",
                        "in": "formData",
                        "required": true
                    },
                    {
                        "type": "array",
                        "items": {
                            "type": "string"
                        },
                        "collectionFormat": "multi",
                        "description": "Gateway Host IP Address",
                        "name": "ip_address",
                        "in": "formData",
                        "required": true
                    },
                    {
                        "type": "array",
                        "items": {
                            "type": "string"
                        },
                        "collectionFormat": "multi",
                        "description": "Glue Pool Name",
                        "name": "pool_name",
                        "in": "formData"
                    },
                    {
                        "type": "array",
                        "items": {
                            "type": "string"
                        },
                        "collectionFormat": "multi",
                        "description": "Glue Image Name",
                        "name": "image_name",
                        "in": "formData"
                    },
                    {
                        "type": "boolean",
                        "default": false,
                        "description": "Iscsi Authentication",
                        "name": "acl_enabled",
                        "in": "formData",
                        "required": true
                    },
                    {
                        "maxLength": 64,
                        "minLength": 8,
                        "type": "string",
                        "description": "Iscsi Auth User",
                        "name": "username",
                        "in": "formData"
                    },
                    {
                        "maxLength": 16,
                        "minLength": 12,
                        "type": "string",
                        "description": "Iscsi Auth Password",
                        "name": "password",
                        "in": "formData"
                    },
                    {
                        "maxLength": 64,
                        "minLength": 8,
                        "type": "string",
                        "description": "Iscsi Auth Mutual User",
                        "name": "mutual_username",
                        "in": "formData"
                    },
                    {
                        "maxLength": 16,
                        "minLength": 12,
                        "type": "string",
                        "description": "Iscsi Auth Mutaul Password",
                        "name": "mutual_password",
                        "in": "formData"
                    }
                ],
                "responses": {
                    "200": {
                        "description": "OK",
                        "schema": {}
                    },
                    "400": {
                        "description": "Bad Request",
                        "schema": {
                            "$ref": "#/definitions/HTTP400BadRequest"
                        }
                    },
                    "404": {
                        "description": "Not Found",
                        "schema": {
                            "$ref": "#/definitions/HTTP404NotFound"
                        }
                    },
                    "500": {
                        "description": "Internal Server Error",
                        "schema": {
                            "$ref": "#/definitions/HTTP500InternalServerError"
                        }
                    }
                }
            },
            "post": {
                "description": "Iscsi 타겟을 생성합니다.",
                "consumes": [
                    "application/x-www-form-urlencoded"
                ],
                "produces": [
                    "application/json"
                ],
                "tags": [
                    "IscsiTarget"
                ],
                "summary": "Create of Iscsi Target",
                "parameters": [
                    {
                        "type": "string",
                        "description": "Iscsi Target IQN Name",
                        "name": "iqn_id",
                        "in": "formData",
                        "required": true
                    },
                    {
                        "type": "array",
                        "items": {
                            "type": "string"
                        },
                        "collectionFormat": "multi",
                        "description": "Gateway Host Name",
                        "name": "hostname",
                        "in": "formData",
                        "required": true
                    },
                    {
                        "type": "array",
                        "items": {
                            "type": "string"
                        },
                        "collectionFormat": "multi",
                        "description": "Gateway Host IP Address",
                        "name": "ip_address",
                        "in": "formData",
                        "required": true
                    },
                    {
                        "type": "array",
                        "items": {
                            "type": "string"
                        },
                        "collectionFormat": "multi",
                        "description": "Glue Pool Name",
                        "name": "pool_name",
                        "in": "formData"
                    },
                    {
                        "type": "array",
                        "items": {
                            "type": "string"
                        },
                        "collectionFormat": "multi",
                        "description": "Glue Image Name",
                        "name": "image_name",
                        "in": "formData"
                    },
                    {
                        "type": "boolean",
                        "default": false,
                        "description": "Iscsi Authentication",
                        "name": "acl_enabled",
                        "in": "formData",
                        "required": true
                    },
                    {
                        "maxLength": 64,
                        "minLength": 8,
                        "type": "string",
                        "description": "Iscsi Auth User",
                        "name": "username",
                        "in": "formData"
                    },
                    {
                        "maxLength": 16,
                        "minLength": 12,
                        "type": "string",
                        "description": "Iscsi Auth Password",
                        "name": "password",
                        "in": "formData"
                    },
                    {
                        "maxLength": 64,
                        "minLength": 8,
                        "type": "string",
                        "description": "Iscsi Auth Mutual User",
                        "name": "mutual_username",
                        "in": "formData"
                    },
                    {
                        "maxLength": 16,
                        "minLength": 12,
                        "type": "string",
                        "description": "Iscsi Auth Mutaul Password",
                        "name": "mutual_password",
                        "in": "formData"
                    }
                ],
                "responses": {
                    "200": {
                        "description": "Success",
                        "schema": {
                            "type": "string"
                        }
                    },
                    "400": {
                        "description": "Bad Request",
                        "schema": {
                            "$ref": "#/definitions/HTTP400BadRequest"
                        }
                    },
                    "404": {
                        "description": "Not Found",
                        "schema": {
                            "$ref": "#/definitions/HTTP404NotFound"
                        }
                    },
                    "500": {
                        "description": "Internal Server Error",
                        "schema": {
                            "$ref": "#/definitions/HTTP500InternalServerError"
                        }
                    }
                }
            },
            "delete": {
                "description": "Iscsi 타겟을 삭제합니다.",
                "consumes": [
                    "application/x-www-form-urlencoded"
                ],
                "produces": [
                    "application/json"
                ],
                "tags": [
                    "IscsiTarget"
                ],
                "summary": "Delete of Iscsi Target",
                "parameters": [
                    {
                        "type": "string",
                        "description": "Iscsi Target IQN Name",
                        "name": "iqn_id",
                        "in": "query",
                        "required": true
                    }
                ],
                "responses": {
                    "200": {
                        "description": "Success",
                        "schema": {
                            "type": "string"
                        }
                    },
                    "400": {
                        "description": "Bad Request",
                        "schema": {
                            "$ref": "#/definitions/HTTP400BadRequest"
                        }
                    },
                    "404": {
                        "description": "Not Found",
                        "schema": {
                            "$ref": "#/definitions/HTTP404NotFound"
                        }
                    },
                    "500": {
                        "description": "Internal Server Error",
                        "schema": {
                            "$ref": "#/definitions/HTTP500InternalServerError"
                        }
                    }
                }
            }
        },
        "/api/v1/mirror": {
            "get": {
                "description": "Glue 의 미러링 상태를 보여줍니다.",
                "consumes": [
                    "application/x-www-form-urlencoded"
                ],
                "produces": [
                    "application/json"
                ],
                "tags": [
                    "Mirror"
                ],
                "summary": "Show Status of Mirror",
                "responses": {
                    "200": {
                        "description": "OK",
                        "schema": {
                            "$ref": "#/definitions/MirrorStatus"
                        }
                    },
                    "400": {
                        "description": "Bad Request",
                        "schema": {
                            "$ref": "#/definitions/HTTP400BadRequest"
                        }
                    },
                    "404": {
                        "description": "Not Found",
                        "schema": {
                            "$ref": "#/definitions/HTTP404NotFound"
                        }
                    },
                    "500": {
                        "description": "Internal Server Error",
                        "schema": {
                            "$ref": "#/definitions/HTTP500InternalServerError"
                        }
                    }
                }
            },
            "delete": {
                "description": "Glue 의 미러링 클러스터를 제거합니다.",
                "consumes": [
                    "multipart/form-data"
                ],
                "produces": [
                    "application/json"
                ],
                "tags": [
                    "Mirror"
                ],
                "summary": "Delete Mirroring Cluster",
                "parameters": [
                    {
                        "type": "string",
                        "description": "Remote Cluster Host Address",
                        "name": "host",
                        "in": "formData",
                        "required": true
                    },
                    {
                        "type": "file",
                        "description": "Remote Cluster PrivateKey",
                        "name": "privateKeyFile",
                        "in": "formData",
                        "required": true
                    },
                    {
                        "type": "string",
                        "description": "Pool Name for Mirroring",
                        "name": "mirrorPool",
                        "in": "formData",
                        "required": true
                    }
                ],
                "responses": {
                    "200": {
                        "description": "OK",
                        "schema": {
                            "$ref": "#/definitions/MirrorSetup"
                        }
                    },
                    "400": {
                        "description": "Bad Request",
                        "schema": {
                            "$ref": "#/definitions/HTTP400BadRequest"
                        }
                    },
                    "404": {
                        "description": "Not Found",
                        "schema": {
                            "$ref": "#/definitions/HTTP404NotFound"
                        }
                    },
                    "500": {
                        "description": "Internal Server Error",
                        "schema": {
                            "$ref": "#/definitions/HTTP500InternalServerError"
                        }
                    }
                }
            }
        },
        "/api/v1/mirror/image": {
            "get": {
                "description": "미러링중인 이미지의 목록과 상태를 보여줍니다.",
                "consumes": [
                    "application/x-www-form-urlencoded"
                ],
                "produces": [
                    "application/json"
                ],
                "tags": [
                    "Mirror"
                ],
                "summary": "Show List of Mirrored Snapshot",
                "responses": {
                    "200": {
                        "description": "OK",
                        "schema": {
                            "$ref": "#/definitions/MirrorList"
                        }
                    },
                    "400": {
                        "description": "Bad Request",
                        "schema": {
                            "$ref": "#/definitions/HTTP400BadRequest"
                        }
                    },
                    "404": {
                        "description": "Not Found",
                        "schema": {
                            "$ref": "#/definitions/HTTP404NotFound"
                        }
                    },
                    "500": {
                        "description": "Internal Server Error",
                        "schema": {
                            "$ref": "#/definitions/HTTP500InternalServerError"
                        }
                    }
                }
            }
        },
        "/api/v1/mirror/image/promote/{mirrorPool}/{imageName}": {
            "get": {
                "description": "Glue 의 이미지에 미러링상태를 확인합니다.",
                "consumes": [
                    "application/x-www-form-urlencoded"
                ],
                "produces": [
                    "application/json"
                ],
                "tags": [
                    "Mirror"
                ],
                "summary": "Patch Image Mirroring",
                "parameters": [
                    {
                        "type": "string",
                        "description": "Pool Name for Mirroring",
                        "name": "mirrorPool",
                        "in": "path",
                        "required": true
                    },
                    {
                        "type": "string",
                        "description": "Image Name for Mirroring",
                        "name": "imageName",
                        "in": "path",
                        "required": true
                    }
                ],
                "responses": {
                    "200": {
                        "description": "OK",
                        "schema": {
                            "$ref": "#/definitions/ImageStatus"
                        }
                    },
                    "400": {
                        "description": "Bad Request",
                        "schema": {
                            "$ref": "#/definitions/HTTP400BadRequest"
                        }
                    },
                    "404": {
                        "description": "Not Found",
                        "schema": {
                            "$ref": "#/definitions/HTTP404NotFound"
                        }
                    },
                    "500": {
                        "description": "Internal Server Error",
                        "schema": {
                            "$ref": "#/definitions/HTTP500InternalServerError"
                        }
                    }
                }
            },
            "post": {
                "description": "Glue 의 이미지를 활성화 합니다.",
                "consumes": [
                    "application/x-www-form-urlencoded"
                ],
                "produces": [
                    "application/json"
                ],
                "tags": [
                    "Mirror"
                ],
                "summary": "Promote Image Mirroring",
                "parameters": [
                    {
                        "type": "string",
                        "description": "Pool Name for Mirroring",
                        "name": "mirrorPool",
                        "in": "path",
                        "required": true
                    },
                    {
                        "type": "string",
                        "description": "Image Name for Mirroring",
                        "name": "imageName",
                        "in": "path",
                        "required": true
                    }
                ],
                "responses": {
                    "200": {
                        "description": "OK",
                        "schema": {
                            "$ref": "#/definitions/ImageStatus"
                        }
                    },
                    "400": {
                        "description": "Bad Request",
                        "schema": {
                            "$ref": "#/definitions/HTTP400BadRequest"
                        }
                    },
                    "404": {
                        "description": "Not Found",
                        "schema": {
                            "$ref": "#/definitions/HTTP404NotFound"
                        }
                    },
                    "500": {
                        "description": "Internal Server Error",
                        "schema": {
                            "$ref": "#/definitions/HTTP500InternalServerError"
                        }
                    }
                }
            },
            "delete": {
                "description": "Glue 의 이미지를 활성화 합니다.",
                "consumes": [
                    "application/x-www-form-urlencoded"
                ],
                "produces": [
                    "application/json"
                ],
                "tags": [
                    "Mirror"
                ],
                "summary": "Promote Image Mirroring",
                "parameters": [
                    {
                        "type": "string",
                        "description": "Pool Name for Mirroring",
                        "name": "mirrorPool",
                        "in": "path",
                        "required": true
                    },
                    {
                        "type": "string",
                        "description": "Image Name for Mirroring",
                        "name": "imageName",
                        "in": "path",
                        "required": true
                    }
                ],
                "responses": {
                    "200": {
                        "description": "OK",
                        "schema": {
                            "$ref": "#/definitions/ImageStatus"
                        }
                    },
                    "400": {
                        "description": "Bad Request",
                        "schema": {
                            "$ref": "#/definitions/HTTP400BadRequest"
                        }
                    },
                    "404": {
                        "description": "Not Found",
                        "schema": {
                            "$ref": "#/definitions/HTTP404NotFound"
                        }
                    },
                    "500": {
                        "description": "Internal Server Error",
                        "schema": {
                            "$ref": "#/definitions/HTTP500InternalServerError"
                        }
                    }
                }
            }
        },
        "/api/v1/mirror/image/{mirrorPool}/{imageName}": {
            "get": {
                "description": "미러링중인 이미지의 정보를 보여줍니다.",
                "consumes": [
                    "application/x-www-form-urlencoded"
                ],
                "produces": [
                    "application/json"
                ],
                "tags": [
                    "Mirror"
                ],
                "summary": "Show Infomation of Mirrored Snapshot",
                "parameters": [
                    {
                        "type": "string",
                        "description": "mirrorPool",
                        "name": "mirrorPool",
                        "in": "path",
                        "required": true
                    },
                    {
                        "type": "string",
                        "description": "imageName",
                        "name": "imageName",
                        "in": "path",
                        "required": true
                    }
                ],
                "responses": {
                    "200": {
                        "description": "OK",
                        "schema": {
                            "$ref": "#/definitions/ImageMirror"
                        }
                    },
                    "400": {
                        "description": "Bad Request",
                        "schema": {
                            "$ref": "#/definitions/HTTP400BadRequest"
                        }
                    },
                    "404": {
                        "description": "Not Found",
                        "schema": {
                            "$ref": "#/definitions/HTTP404NotFound"
                        }
                    },
                    "500": {
                        "description": "Internal Server Error",
                        "schema": {
                            "$ref": "#/definitions/HTTP500InternalServerError"
                        }
                    }
                }
            },
            "post": {
                "description": "Glue 의 이미지에 미러링을 설정합니다.",
                "consumes": [
                    "application/x-www-form-urlencoded"
                ],
                "produces": [
                    "application/json"
                ],
                "tags": [
                    "Mirror"
                ],
                "summary": "Setup Image Mirroring",
                "parameters": [
                    {
                        "type": "string",
                        "description": "Pool Name for Mirroring",
                        "name": "mirrorPool",
                        "in": "path",
                        "required": true
                    },
                    {
                        "type": "string",
                        "description": "Image Name for Mirroring",
                        "name": "imageName",
                        "in": "path",
                        "required": true
                    },
                    {
                        "type": "string",
                        "description": "Interval of image snapshot",
                        "name": "interval",
                        "in": "formData",
                        "required": true
                    },
                    {
                        "type": "string",
                        "description": "StartTime of image snapshot",
                        "name": "startTime",
                        "in": "formData"
                    }
                ],
                "responses": {
                    "200": {
                        "description": "OK",
                        "schema": {
                            "$ref": "#/definitions/ImageMirror"
                        }
                    },
                    "400": {
                        "description": "Bad Request",
                        "schema": {
                            "$ref": "#/definitions/HTTP400BadRequest"
                        }
                    },
                    "404": {
                        "description": "Not Found",
                        "schema": {
                            "$ref": "#/definitions/HTTP404NotFound"
                        }
                    },
                    "500": {
                        "description": "Internal Server Error",
                        "schema": {
                            "$ref": "#/definitions/HTTP500InternalServerError"
                        }
                    }
                }
            },
            "delete": {
                "description": "이미지의 미러링을 비활성화 합니다.",
                "consumes": [
                    "application/x-www-form-urlencoded"
                ],
                "produces": [
                    "application/json"
                ],
                "tags": [
                    "Mirror"
                ],
                "summary": "Delete Mirrored Snapshot",
                "parameters": [
                    {
                        "type": "string",
                        "description": "pool",
                        "name": "mirrorPool",
                        "in": "path",
                        "required": true
                    },
                    {
                        "type": "string",
                        "description": "imageName",
                        "name": "imageName",
                        "in": "path",
                        "required": true
                    }
                ],
                "responses": {
                    "200": {
                        "description": "OK",
                        "schema": {
                            "$ref": "#/definitions/Message"
                        }
                    },
                    "400": {
                        "description": "Bad Request",
                        "schema": {
                            "$ref": "#/definitions/HTTP400BadRequest"
                        }
                    },
                    "404": {
                        "description": "Not Found",
                        "schema": {
                            "$ref": "#/definitions/HTTP404NotFound"
                        }
                    },
                    "500": {
                        "description": "Internal Server Error",
                        "schema": {
                            "$ref": "#/definitions/HTTP500InternalServerError"
                        }
                    }
                }
            },
            "patch": {
                "description": "Glue 의 이미지에 미러링의 설정을 변경합니다.",
                "consumes": [
                    "application/x-www-form-urlencoded"
                ],
                "produces": [
                    "application/json"
                ],
                "tags": [
                    "Mirror"
                ],
                "summary": "Patch Image Mirroring",
                "parameters": [
                    {
                        "type": "string",
                        "description": "Pool Name for Mirroring",
                        "name": "mirrorPool",
                        "in": "path",
                        "required": true
                    },
                    {
                        "type": "string",
                        "description": "Image Name for Mirroring",
                        "name": "imageName",
                        "in": "path",
                        "required": true
                    },
                    {
                        "type": "string",
                        "description": "Interval of image snapshot",
                        "name": "interval",
                        "in": "formData",
                        "required": true
                    },
                    {
                        "type": "string",
                        "description": "Starttime of image snapshot",
                        "name": "startTime",
                        "in": "formData"
                    }
                ],
                "responses": {
                    "200": {
                        "description": "OK",
                        "schema": {
                            "$ref": "#/definitions/ImageMirror"
                        }
                    },
                    "400": {
                        "description": "Bad Request",
                        "schema": {
                            "$ref": "#/definitions/HTTP400BadRequest"
                        }
                    },
                    "404": {
                        "description": "Not Found",
                        "schema": {
                            "$ref": "#/definitions/HTTP404NotFound"
                        }
                    },
                    "500": {
                        "description": "Internal Server Error",
                        "schema": {
                            "$ref": "#/definitions/HTTP500InternalServerError"
                        }
                    }
                }
            }
        },
        "/api/v1/nfs": {
            "get": {
                "description": "Glue NFS Cluster의 리스트 및 상세정보를 보여줍니다.",
                "consumes": [
                    "application/x-www-form-urlencoded"
                ],
                "produces": [
                    "application/json"
                ],
                "tags": [
                    "NFS"
                ],
                "summary": "Show List of Info of Glue NFS Cluster",
                "parameters": [
                    {
                        "type": "string",
                        "description": "NFS Cluster Identifier",
                        "name": "cluster_id",
                        "in": "query"
                    }
                ],
                "responses": {
                    "200": {
                        "description": "OK",
                        "schema": {}
                    },
                    "400": {
                        "description": "Bad Request",
                        "schema": {
                            "$ref": "#/definitions/HTTP400BadRequest"
                        }
                    },
                    "404": {
                        "description": "Not Found",
                        "schema": {
                            "$ref": "#/definitions/HTTP404NotFound"
                        }
                    },
                    "500": {
                        "description": "Internal Server Error",
                        "schema": {
                            "$ref": "#/definitions/HTTP500InternalServerError"
                        }
                    }
                }
            }
        },
        "/api/v1/nfs/export": {
            "get": {
                "description": "Glue NFS Export 상세 정보를 보여줍니다.",
                "consumes": [
                    "application/x-www-form-urlencoded"
                ],
                "produces": [
                    "application/json"
                ],
                "tags": [
                    "NFS"
                ],
                "summary": "Show Detail of Glue NFS Export",
                "parameters": [
                    {
                        "type": "string",
                        "description": "NFS Cluster Identifier",
                        "name": "cluster_id",
                        "in": "query"
                    }
                ],
                "responses": {
                    "200": {
                        "description": "OK",
                        "schema": {
                            "description": "Glue NFS Export 상세정보 구조체",
                            "type": "array",
                            "items": {
                                "type": "object",
                                "properties": {
                                    "access_type": {
                                        "type": "string"
                                    },
                                    "clients": {
                                        "type": "array",
                                        "items": {}
                                    },
                                    "cluster_id": {
                                        "type": "string"
                                    },
                                    "export_id": {
                                        "type": "integer"
                                    },
                                    "fsal": {
                                        "type": "object",
                                        "properties": {
                                            "fs_name": {
                                                "type": "string"
                                            },
                                            "name": {
                                                "type": "string"
                                            },
                                            "user_id": {
                                                "type": "string"
                                            }
                                        }
                                    },
                                    "path": {
                                        "type": "string"
                                    },
                                    "protocols": {
                                        "type": "array",
                                        "items": {
                                            "type": "integer"
                                        }
                                    },
                                    "pseudo": {
                                        "type": "string"
                                    },
                                    "security_label": {
                                        "type": "boolean"
                                    },
                                    "squash": {
                                        "type": "string"
                                    },
                                    "transports": {
                                        "type": "array",
                                        "items": {
                                            "type": "string"
                                        }
                                    }
                                }
                            }
                        }
                    },
                    "400": {
                        "description": "Bad Request",
                        "schema": {
                            "$ref": "#/definitions/HTTP400BadRequest"
                        }
                    },
                    "404": {
                        "description": "Not Found",
                        "schema": {
                            "$ref": "#/definitions/HTTP404NotFound"
                        }
                    },
                    "500": {
                        "description": "Internal Server Error",
                        "schema": {
                            "$ref": "#/definitions/HTTP500InternalServerError"
                        }
                    }
                }
            }
        },
        "/api/v1/nfs/export/{cluster_id}": {
            "put": {
                "description": "Glue NFS Export를 수정합니다.",
                "consumes": [
                    "application/x-www-form-urlencoded"
                ],
                "produces": [
                    "application/json"
                ],
                "tags": [
                    "NFS"
                ],
                "summary": "Update of Glue NFS Export",
                "parameters": [
                    {
                        "type": "string",
                        "description": "NFS Cluster Identifier",
                        "name": "cluster_id",
                        "in": "path",
                        "required": true
                    },
                    {
                        "type": "integer",
                        "description": "NFS Export ID",
                        "name": "export_id",
                        "in": "formData",
                        "required": true
                    },
                    {
                        "enum": [
                            "RW",
                            "RO",
                            "NONE"
                        ],
                        "type": "string",
                        "default": "RW",
                        "description": "NFS Access Type",
                        "name": "access_type",
                        "in": "formData",
                        "required": true
                    },
                    {
                        "type": "string",
                        "description": "FS Name",
                        "name": "fs_name",
                        "in": "formData",
                        "required": true
                    },
                    {
                        "type": "string",
                        "default": "CEPH",
                        "description": "NFS Storage Name",
                        "name": "storage_name",
                        "in": "formData",
                        "required": true
                    },
                    {
                        "type": "string",
                        "description": "Glue FS Path",
                        "name": "path",
                        "in": "formData",
                        "required": true
                    },
                    {
                        "type": "string",
                        "description": "NFS Export Path",
                        "name": "pseudo",
                        "in": "formData",
                        "required": true
                    },
                    {
                        "enum": [
                            "no_root_squash",
                            "root_id_squash",
                            "all_squash",
                            "root_squash"
                        ],
                        "type": "string",
                        "default": "no_root_squash",
                        "description": "Squash",
                        "name": "squash",
                        "in": "formData",
                        "required": true
                    },
                    {
                        "type": "array",
                        "items": {
                            "type": "string"
                        },
                        "collectionFormat": "multi",
                        "default": "TCP",
                        "description": "Transports",
                        "name": "transports",
                        "in": "formData"
                    },
                    {
                        "type": "boolean",
                        "default": false,
                        "description": "Security Label",
                        "name": "security_label",
                        "in": "formData",
                        "required": true
                    }
                ],
                "responses": {
                    "200": {
                        "description": "Success",
                        "schema": {
                            "type": "string"
                        }
                    },
                    "400": {
                        "description": "Bad Request",
                        "schema": {
                            "$ref": "#/definitions/HTTP400BadRequest"
                        }
                    },
                    "404": {
                        "description": "Not Found",
                        "schema": {
                            "$ref": "#/definitions/HTTP404NotFound"
                        }
                    },
                    "500": {
                        "description": "Internal Server Error",
                        "schema": {
                            "$ref": "#/definitions/HTTP500InternalServerError"
                        }
                    }
                }
            },
            "post": {
                "description": "Glue NFS Export를 생성합니다.",
                "consumes": [
                    "application/x-www-form-urlencoded"
                ],
                "produces": [
                    "application/json"
                ],
                "tags": [
                    "NFS"
                ],
                "summary": "Create of Glue NFS Export",
                "parameters": [
                    {
                        "type": "string",
                        "description": "NFS Cluster Identifier",
                        "name": "cluster_id",
                        "in": "path",
                        "required": true
                    },
                    {
                        "enum": [
                            "RW",
                            "RO",
                            "NONE"
                        ],
                        "type": "string",
                        "default": "RW",
                        "description": "NFS Access Type",
                        "name": "access_type",
                        "in": "formData",
                        "required": true
                    },
                    {
                        "type": "string",
                        "description": "FS Name",
                        "name": "fs_name",
                        "in": "formData",
                        "required": true
                    },
                    {
                        "type": "string",
                        "default": "CEPH",
                        "description": "NFS Storage Name",
                        "name": "storage_name",
                        "in": "formData",
                        "required": true
                    },
                    {
                        "type": "string",
                        "description": "Glue FS Path",
                        "name": "path",
                        "in": "formData",
                        "required": true
                    },
                    {
                        "type": "string",
                        "description": "NFS Export Path",
                        "name": "pseudo",
                        "in": "formData",
                        "required": true
                    },
                    {
                        "enum": [
                            "no_root_squash",
                            "root_id_squash",
                            "all_squash",
                            "root_squash"
                        ],
                        "type": "string",
                        "default": "no_root_squash",
                        "description": "Squash",
                        "name": "squash",
                        "in": "formData",
                        "required": true
                    },
                    {
                        "type": "array",
                        "items": {
                            "type": "string"
                        },
                        "collectionFormat": "multi",
                        "default": "TCP",
                        "description": "Transports",
                        "name": "transports",
                        "in": "formData"
                    },
                    {
                        "type": "boolean",
                        "default": false,
                        "description": "Security Label",
                        "name": "security_label",
                        "in": "formData",
                        "required": true
                    }
                ],
                "responses": {
                    "200": {
                        "description": "Success",
                        "schema": {
                            "type": "string"
                        }
                    },
                    "400": {
                        "description": "Bad Request",
                        "schema": {
                            "$ref": "#/definitions/HTTP400BadRequest"
                        }
                    },
                    "404": {
                        "description": "Not Found",
                        "schema": {
                            "$ref": "#/definitions/HTTP404NotFound"
                        }
                    },
                    "500": {
                        "description": "Internal Server Error",
                        "schema": {
                            "$ref": "#/definitions/HTTP500InternalServerError"
                        }
                    }
                }
            }
        },
        "/api/v1/nfs/export/{cluster_id}/{export_id}": {
            "delete": {
                "description": "Glue NFS Export를 삭제합니다.",
                "consumes": [
                    "application/x-www-form-urlencoded"
                ],
                "produces": [
                    "application/json"
                ],
                "tags": [
                    "NFS"
                ],
                "summary": "Delete of Glue NFS Export",
                "parameters": [
                    {
                        "type": "string",
                        "description": "NFS Cluster Identifier",
                        "name": "cluster_id",
                        "in": "path",
                        "required": true
                    },
                    {
                        "type": "string",
                        "description": "NFS Export ID",
                        "name": "export_id",
                        "in": "path",
                        "required": true
                    }
                ],
                "responses": {
                    "200": {
                        "description": "Success",
                        "schema": {
                            "type": "string"
                        }
                    },
                    "400": {
                        "description": "Bad Request",
                        "schema": {
                            "$ref": "#/definitions/HTTP400BadRequest"
                        }
                    },
                    "404": {
                        "description": "Not Found",
                        "schema": {
                            "$ref": "#/definitions/HTTP404NotFound"
                        }
                    },
                    "500": {
                        "description": "Internal Server Error",
                        "schema": {
                            "$ref": "#/definitions/HTTP500InternalServerError"
                        }
                    }
                }
            }
        },
        "/api/v1/nfs/ingress": {
            "post": {
                "description": "Glue NFS Ingress Service를 생성합니다.",
                "consumes": [
                    "application/x-www-form-urlencoded"
                ],
                "produces": [
                    "application/json"
                ],
                "tags": [
                    "NFS-Ingress"
                ],
                "summary": "Create of Glue NFS Ingress Service",
                "parameters": [
                    {
                        "type": "string",
                        "description": "NFS Ingress Service Name",
                        "name": "service_id",
                        "in": "formData",
                        "required": true
                    },
                    {
                        "type": "array",
                        "items": {
                            "type": "string"
                        },
                        "collectionFormat": "multi",
                        "description": "NFS Ingress Host Name",
                        "name": "hostname",
                        "in": "formData",
                        "required": true
                    },
                    {
                        "type": "string",
                        "description": "NFS Cluster Type",
                        "name": "backend_service",
                        "in": "formData",
                        "required": true
                    },
                    {
                        "type": "string",
                        "description": "NFS Ingress Virtual Ip",
                        "name": "virtual_ip",
                        "in": "formData",
                        "required": true
                    },
                    {
                        "maximum": 65535,
                        "type": "integer",
                        "description": "NFS Ingress Access Port",
                        "name": "frontend_port",
                        "in": "formData",
                        "required": true
                    },
                    {
                        "maximum": 65535,
                        "type": "integer",
                        "description": "NFS Ingress HA Proxy for Load Balancer Port",
                        "name": "monitor_port",
                        "in": "formData",
                        "required": true
                    },
                    {
                        "type": "array",
                        "items": {
                            "type": "string"
                        },
                        "collectionFormat": "multi",
                        "description": "NFS Ingress Vitual IP of CIDR Networks",
                        "name": "virtual_interface_networks",
                        "in": "formData"
                    }
                ],
                "responses": {
                    "200": {
                        "description": "Success",
                        "schema": {
                            "type": "string"
                        }
                    },
                    "400": {
                        "description": "Bad Request",
                        "schema": {
                            "$ref": "#/definitions/HTTP400BadRequest"
                        }
                    },
                    "404": {
                        "description": "Not Found",
                        "schema": {
                            "$ref": "#/definitions/HTTP404NotFound"
                        }
                    },
                    "500": {
                        "description": "Internal Server Error",
                        "schema": {
                            "$ref": "#/definitions/HTTP500InternalServerError"
                        }
                    }
                }
            }
        },
        "/api/v1/nfs/{cluster_id}": {
            "delete": {
                "description": "Glue NFS Cluster를 삭제합니다.",
                "consumes": [
                    "application/x-www-form-urlencoded"
                ],
                "produces": [
                    "application/json"
                ],
                "tags": [
                    "NFS"
                ],
                "summary": "Delete of Glue NFS Cluster",
                "parameters": [
                    {
                        "type": "string",
                        "description": "NFS Cluster Identifier",
                        "name": "cluster_id",
                        "in": "path",
                        "required": true
                    }
                ],
                "responses": {
                    "200": {
                        "description": "Success",
                        "schema": {
                            "type": "string"
                        }
                    },
                    "400": {
                        "description": "Bad Request",
                        "schema": {
                            "$ref": "#/definitions/HTTP400BadRequest"
                        }
                    },
                    "404": {
                        "description": "Not Found",
                        "schema": {
                            "$ref": "#/definitions/HTTP404NotFound"
                        }
                    },
                    "500": {
                        "description": "Internal Server Error",
                        "schema": {
                            "$ref": "#/definitions/HTTP500InternalServerError"
                        }
                    }
                }
            }
        },
        "/api/v1/nfs/{cluster_id}/{port}": {
            "post": {
                "description": "Glue NFS Cluster를 생성합니다.",
                "consumes": [
                    "application/x-www-form-urlencoded"
                ],
                "produces": [
                    "application/json"
                ],
                "tags": [
                    "NFS"
                ],
                "summary": "Create of Glue NFS Cluster",
                "parameters": [
                    {
                        "type": "string",
                        "description": "NFS Cluster Identifier",
                        "name": "cluster_id",
                        "in": "path",
                        "required": true
                    },
                    {
                        "type": "string",
                        "description": "Cluster Port",
                        "name": "port",
                        "in": "path",
                        "required": true
                    },
                    {
                        "type": "array",
                        "items": {
                            "type": "string"
                        },
                        "collectionFormat": "multi",
                        "description": "Cluster Daemon Hostname",
                        "name": "hostname",
                        "in": "formData",
                        "required": true
                    },
                    {
                        "type": "integer",
                        "description": "Cluster Daemon Service Count",
                        "name": "service_count",
                        "in": "formData"
                    }
                ],
                "responses": {
                    "200": {
                        "description": "Success",
                        "schema": {
                            "type": "string"
                        }
                    },
                    "400": {
                        "description": "Bad Request",
                        "schema": {
                            "$ref": "#/definitions/HTTP400BadRequest"
                        }
                    },
                    "404": {
                        "description": "Not Found",
                        "schema": {
                            "$ref": "#/definitions/HTTP404NotFound"
                        }
                    },
                    "500": {
                        "description": "Internal Server Error",
                        "schema": {
                            "$ref": "#/definitions/HTTP500InternalServerError"
                        }
                    }
                }
            }
        },
        "/api/v1/pool": {
            "get": {
                "description": "Glue 의 스토리지 풀 목록을 보여줍니다.",
                "consumes": [
                    "application/x-www-form-urlencoded"
                ],
                "produces": [
                    "application/json"
                ],
                "tags": [
                    "Pool"
                ],
                "summary": "List Pools of Glue",
                "parameters": [
                    {
                        "type": "string",
                        "description": "pool_type",
                        "name": "pool_type",
                        "in": "query"
                    }
                ],
                "responses": {
                    "200": {
                        "description": "OK",
                        "schema": {}
                    },
                    "400": {
                        "description": "Bad Request",
                        "schema": {
                            "$ref": "#/definitions/HTTP400BadRequest"
                        }
                    },
                    "404": {
                        "description": "Not Found",
                        "schema": {
                            "$ref": "#/definitions/HTTP404NotFound"
                        }
                    },
                    "500": {
                        "description": "Internal Server Error",
                        "schema": {
                            "$ref": "#/definitions/HTTP500InternalServerError"
                        }
                    }
                }
            }
        },
        "/api/v1/pool/{pool_name}": {
            "delete": {
                "description": "Glue 스토리지 풀을 삭제합니다.",
                "consumes": [
                    "application/x-www-form-urlencoded"
                ],
                "produces": [
                    "application/json"
                ],
                "tags": [
                    "Pool"
                ],
                "summary": "Delete of Pool",
                "parameters": [
                    {
                        "type": "string",
                        "description": "pool_name",
                        "name": "pool_name",
                        "in": "path",
                        "required": true
                    }
                ],
                "responses": {
                    "200": {
                        "description": "Success",
                        "schema": {
                            "type": "string"
                        }
                    },
                    "400": {
                        "description": "Bad Request",
                        "schema": {
                            "$ref": "#/definitions/HTTP400BadRequest"
                        }
                    },
                    "404": {
                        "description": "Not Found",
                        "schema": {
                            "$ref": "#/definitions/HTTP404NotFound"
                        }
                    },
                    "500": {
                        "description": "Internal Server Error",
                        "schema": {
                            "$ref": "#/definitions/HTTP500InternalServerError"
                        }
                    }
                }
            }
        },
        "/api/v1/service": {
            "get": {
                "description": "Glue 서비스 목록 또는 정보를 보여줍니다.",
                "consumes": [
                    "application/x-www-form-urlencoded"
                ],
                "produces": [
                    "application/json"
                ],
                "tags": [
                    "Service"
                ],
                "summary": "Show List or Info of Glue Service",
                "parameters": [
                    {
                        "type": "string",
                        "description": "Glue Service Name",
                        "name": "service_name",
                        "in": "query"
                    },
                    {
                        "type": "string",
                        "description": "Glue Service Type",
                        "name": "service_type",
                        "in": "query"
                    }
                ],
                "responses": {
                    "200": {
                        "description": "OK",
                        "schema": {}
                    },
                    "400": {
                        "description": "Bad Request",
                        "schema": {
                            "$ref": "#/definitions/HTTP400BadRequest"
                        }
                    },
                    "404": {
                        "description": "Not Found",
                        "schema": {
                            "$ref": "#/definitions/HTTP404NotFound"
                        }
                    },
                    "500": {
                        "description": "Internal Server Error",
                        "schema": {
                            "$ref": "#/definitions/HTTP500InternalServerError"
                        }
                    }
                }
            }
        },
        "/api/v1/service/{service_name}": {
            "post": {
                "description": "Glue 서비스를 제어합니다.",
                "consumes": [
                    "application/x-www-form-urlencoded"
                ],
                "produces": [
                    "application/json"
                ],
                "tags": [
                    "Service"
                ],
                "summary": "Control of Glue Service",
                "parameters": [
                    {
                        "type": "string",
                        "description": "Glue Service Name",
                        "name": "service_name",
                        "in": "path",
                        "required": true
                    },
                    {
                        "enum": [
                            "start",
                            "stop",
                            "restart"
                        ],
                        "type": "string",
                        "description": "Glue Service Control",
                        "name": "control",
                        "in": "query",
                        "required": true
                    }
                ],
                "responses": {
                    "200": {
                        "description": "Success",
                        "schema": {
                            "type": "string"
                        }
                    },
                    "400": {
                        "description": "Bad Request",
                        "schema": {
                            "$ref": "#/definitions/HTTP400BadRequest"
                        }
                    },
                    "404": {
                        "description": "Not Found",
                        "schema": {
                            "$ref": "#/definitions/HTTP404NotFound"
                        }
                    },
                    "500": {
                        "description": "Internal Server Error",
                        "schema": {
                            "$ref": "#/definitions/HTTP500InternalServerError"
                        }
                    }
                }
            },
            "delete": {
                "description": "Glue 서비스를 삭제합니다.",
                "consumes": [
                    "application/x-www-form-urlencoded"
                ],
                "produces": [
                    "application/json"
                ],
                "tags": [
                    "Service"
                ],
                "summary": "Delete of Glue Service",
                "parameters": [
                    {
                        "type": "string",
                        "description": "Glue Service Name",
                        "name": "service_name",
                        "in": "path",
                        "required": true
                    }
                ],
                "responses": {
                    "200": {
                        "description": "Success",
                        "schema": {
                            "type": "string"
                        }
                    },
                    "400": {
                        "description": "Bad Request",
                        "schema": {
                            "$ref": "#/definitions/HTTP400BadRequest"
                        }
                    },
                    "404": {
                        "description": "Not Found",
                        "schema": {
                            "$ref": "#/definitions/HTTP404NotFound"
                        }
                    },
                    "500": {
                        "description": "Internal Server Error",
                        "schema": {
                            "$ref": "#/definitions/HTTP500InternalServerError"
                        }
                    }
                }
            }
        },
        "/api/v1/smb": {
            "get": {
                "description": "SMB 서비스 데몬 상태를 조회합니다.",
                "consumes": [
                    "application/x-www-form-urlencoded"
                ],
                "produces": [
                    "application/json"
                ],
                "tags": [
                    "SMB"
                ],
                "summary": "Show Status of Smb Servcie Daemon",
                "responses": {
                    "200": {
                        "description": "OK",
                        "schema": {
                            "$ref": "#/definitions/SmbStatus"
                        }
                    },
                    "400": {
                        "description": "Bad Request",
                        "schema": {
                            "$ref": "#/definitions/HTTP400BadRequest"
                        }
                    },
                    "404": {
                        "description": "Not Found",
                        "schema": {
                            "$ref": "#/definitions/HTTP404NotFound"
                        }
                    },
                    "500": {
                        "description": "Internal Server Error",
                        "schema": {
                            "$ref": "#/definitions/HTTP500InternalServerError"
                        }
                    }
                }
            },
            "post": {
                "description": "SMB 서비스 전체를 생성합니다.",
                "consumes": [
                    "application/x-www-form-urlencoded"
                ],
                "produces": [
                    "application/json"
                ],
                "tags": [
                    "SMB"
                ],
                "summary": "Create of Smb Service",
                "parameters": [
                    {
                        "type": "array",
                        "items": {
                            "type": "string"
                        },
                        "collectionFormat": "multi",
                        "description": "SMB Server Host Name",
                        "name": "hostname",
                        "in": "formData",
                        "required": true
                    },
                    {
                        "type": "string",
                        "description": "SMB Username",
                        "name": "username",
                        "in": "formData",
                        "required": true
                    },
                    {
                        "type": "string",
                        "description": "SMB Password",
                        "name": "password",
                        "in": "formData",
                        "required": true
                    },
                    {
                        "type": "string",
                        "description": "SMB Share Folder Name",
                        "name": "folder_name",
                        "in": "formData",
                        "required": true
                    },
                    {
                        "type": "string",
                        "description": "SMB Server Actual Shared Path",
                        "name": "path",
                        "in": "formData",
                        "required": true
                    },
                    {
                        "type": "string",
                        "description": "Glue File System Name",
                        "name": "fs_name",
                        "in": "formData",
                        "required": true
                    },
                    {
                        "type": "string",
                        "description": "Glue File System Volume Path",
                        "name": "volume_path",
                        "in": "formData",
                        "required": true
                    }
                ],
                "responses": {
                    "200": {
                        "description": "Success",
                        "schema": {
                            "type": "string"
                        }
                    },
                    "400": {
                        "description": "Bad Request",
                        "schema": {
                            "$ref": "#/definitions/HTTP400BadRequest"
                        }
                    },
                    "404": {
                        "description": "Not Found",
                        "schema": {
                            "$ref": "#/definitions/HTTP404NotFound"
                        }
                    },
                    "500": {
                        "description": "Internal Server Error",
                        "schema": {
                            "$ref": "#/definitions/HTTP500InternalServerError"
                        }
                    }
                }
            },
            "delete": {
                "description": "SMB 서비스 전체를 삭제합니다.",
                "consumes": [
                    "application/x-www-form-urlencoded"
                ],
                "produces": [
                    "application/json"
                ],
                "tags": [
                    "SMB"
                ],
                "summary": "Delete of Smb Service",
                "parameters": [
                    {
                        "type": "array",
                        "items": {
                            "type": "string"
                        },
                        "collectionFormat": "multi",
                        "description": "SMB Server Host Name",
                        "name": "hostname",
                        "in": "query",
                        "required": true
                    }
                ],
                "responses": {
                    "200": {
                        "description": "Success",
                        "schema": {
                            "type": "string"
                        }
                    },
                    "400": {
                        "description": "Bad Request",
                        "schema": {
                            "$ref": "#/definitions/HTTP400BadRequest"
                        }
                    },
                    "404": {
                        "description": "Not Found",
                        "schema": {
                            "$ref": "#/definitions/HTTP404NotFound"
                        }
                    },
                    "500": {
                        "description": "Internal Server Error",
                        "schema": {
                            "$ref": "#/definitions/HTTP500InternalServerError"
                        }
                    }
                }
            }
        },
        "/api/v1/smb/user": {
            "put": {
                "description": "SMB 서비스 사용자의 패스워드를 변경합니다.",
                "consumes": [
                    "application/x-www-form-urlencoded"
                ],
                "produces": [
                    "application/json"
                ],
                "tags": [
                    "SMB"
                ],
                "summary": "Update User of Smb Service",
                "parameters": [
                    {
                        "type": "array",
                        "items": {
                            "type": "string"
                        },
                        "collectionFormat": "multi",
                        "description": "SMB Server Host Name",
                        "name": "hostname",
                        "in": "formData",
                        "required": true
                    },
                    {
                        "type": "string",
                        "description": "SMB Username",
                        "name": "username",
                        "in": "formData",
                        "required": true
                    },
                    {
                        "type": "string",
                        "description": "SMB Password",
                        "name": "password",
                        "in": "formData",
                        "required": true
                    }
                ],
                "responses": {
                    "200": {
                        "description": "Success",
                        "schema": {
                            "type": "string"
                        }
                    },
                    "400": {
                        "description": "Bad Request",
                        "schema": {
                            "$ref": "#/definitions/HTTP400BadRequest"
                        }
                    },
                    "404": {
                        "description": "Not Found",
                        "schema": {
                            "$ref": "#/definitions/HTTP404NotFound"
                        }
                    },
                    "500": {
                        "description": "Internal Server Error",
                        "schema": {
                            "$ref": "#/definitions/HTTP500InternalServerError"
                        }
                    }
                }
            },
            "post": {
                "description": "SMB 서비스 사용자를 생성합니다.",
                "consumes": [
                    "application/x-www-form-urlencoded"
                ],
                "produces": [
                    "application/json"
                ],
                "tags": [
                    "SMB"
                ],
                "summary": "Create User of Smb Service",
                "parameters": [
                    {
                        "type": "array",
                        "items": {
                            "type": "string"
                        },
                        "collectionFormat": "multi",
                        "description": "SMB Server Host Name",
                        "name": "hostname",
                        "in": "formData",
                        "required": true
                    },
                    {
                        "type": "string",
                        "description": "SMB Username",
                        "name": "username",
                        "in": "formData",
                        "required": true
                    },
                    {
                        "type": "string",
                        "description": "SMB Password",
                        "name": "password",
                        "in": "formData",
                        "required": true
                    }
                ],
                "responses": {
                    "200": {
                        "description": "Success",
                        "schema": {
                            "type": "string"
                        }
                    },
                    "400": {
                        "description": "Bad Request",
                        "schema": {
                            "$ref": "#/definitions/HTTP400BadRequest"
                        }
                    },
                    "404": {
                        "description": "Not Found",
                        "schema": {
                            "$ref": "#/definitions/HTTP404NotFound"
                        }
                    },
                    "500": {
                        "description": "Internal Server Error",
                        "schema": {
                            "$ref": "#/definitions/HTTP500InternalServerError"
                        }
                    }
                }
            },
            "delete": {
                "description": "SMB 서비스 사용자를 삭제합니다.",
                "consumes": [
                    "application/x-www-form-urlencoded"
                ],
                "produces": [
                    "application/json"
                ],
                "tags": [
                    "SMB"
                ],
                "summary": "Delete User of Smb Service",
                "parameters": [
                    {
                        "type": "array",
                        "items": {
                            "type": "string"
                        },
                        "collectionFormat": "multi",
                        "description": "SMB Server Host Name",
                        "name": "hostname",
                        "in": "query",
                        "required": true
                    },
                    {
                        "type": "string",
                        "description": "SMB Username",
                        "name": "username",
                        "in": "query",
                        "required": true
                    }
                ],
                "responses": {
                    "200": {
                        "description": "Success",
                        "schema": {
                            "type": "string"
                        }
                    },
                    "400": {
                        "description": "Bad Request",
                        "schema": {
                            "$ref": "#/definitions/HTTP400BadRequest"
                        }
                    },
                    "404": {
                        "description": "Not Found",
                        "schema": {
                            "$ref": "#/definitions/HTTP404NotFound"
                        }
                    },
                    "500": {
                        "description": "Internal Server Error",
                        "schema": {
                            "$ref": "#/definitions/HTTP500InternalServerError"
                        }
                    }
                }
            }
        },
        "/version": {
            "get": {
                "description": "API 의 버전을 보여줍니다.",
                "consumes": [
                    "application/x-www-form-urlencoded"
                ],
                "produces": [
                    "application/json"
                ],
                "tags": [
                    "API"
                ],
                "summary": "Show Versions of API",
                "responses": {
                    "200": {
                        "description": "OK",
                        "schema": {
                            "$ref": "#/definitions/Version"
                        }
                    },
                    "400": {
                        "description": "Bad Request",
                        "schema": {
                            "$ref": "#/definitions/HTTP400BadRequest"
                        }
                    },
                    "404": {
                        "description": "Not Found",
                        "schema": {
                            "$ref": "#/definitions/HTTP404NotFound"
                        }
                    },
                    "500": {
                        "description": "Internal Server Error",
                        "schema": {
                            "$ref": "#/definitions/HTTP500InternalServerError"
                        }
                    }
                }
            }
        }
    },
    "definitions": {
        "Auth": {
            "type": "object",
            "properties": {
                "mutual_password": {
                    "type": "string"
                },
                "mutual_user": {
                    "type": "string"
                },
                "password": {
                    "type": "string"
                },
                "user": {
                    "type": "string"
                }
            }
        },
        "FsGetInfo": {
            "description": "GlueFS의 상세정보 구조체",
            "type": "object",
            "properties": {
                "id": {
                    "type": "integer"
                },
                "mdsmap": {
                    "type": "object",
                    "properties": {
                        "bal_rank_mask": {
                            "type": "string"
                        },
                        "balancer": {
                            "type": "string"
                        },
                        "created": {
                            "type": "string"
                        },
                        "damaged": {
                            "type": "array",
                            "items": {}
                        },
                        "data_pools": {
                            "type": "array",
                            "items": {
                                "type": "integer"
                            }
                        },
                        "enabled": {
                            "type": "boolean"
                        },
                        "epoch": {
                            "type": "integer"
                        },
                        "ever_allowed_features": {
                            "type": "integer"
                        },
                        "explicitly_allowed_features": {
                            "type": "integer"
                        },
                        "failed": {
                            "type": "array",
                            "items": {}
                        },
                        "flags": {
                            "type": "integer"
                        },
                        "flags_state": {
                            "type": "object",
                            "properties": {
                                "allow_multimds_snaps": {
                                    "type": "boolean"
                                },
                                "allow_snaps": {
                                    "type": "boolean"
                                },
                                "allow_standby_replay": {
                                    "type": "boolean"
                                },
                                "joinable": {
                                    "type": "boolean"
                                },
                                "refuse_client_session": {
                                    "type": "boolean"
                                }
                            }
                        },
                        "fs_name": {
                            "type": "string"
                        },
                        "in": {
                            "type": "array",
                            "items": {
                                "type": "integer"
                            }
                        },
                        "info": {},
                        "last_failure": {
                            "type": "integer"
                        },
                        "last_failure_osd_epoch": {
                            "type": "integer"
                        },
                        "max_file_size": {
                            "type": "integer"
                        },
                        "max_mds": {
                            "type": "integer"
                        },
                        "metadata_pool": {
                            "type": "integer"
                        },
                        "modified": {
                            "type": "string"
                        },
                        "required_client_features": {
                            "type": "object"
                        },
                        "root": {
                            "type": "integer"
                        },
                        "session_autoclose": {
                            "type": "integer"
                        },
                        "session_timeout": {
                            "type": "integer"
                        },
                        "standby_count_wanted": {
                            "type": "integer"
                        },
                        "stopped": {
                            "type": "array",
                            "items": {}
                        },
                        "tableserver": {
                            "type": "integer"
                        },
                        "up": {
                            "type": "object",
                            "properties": {
                                "mds_0": {
                                    "type": "integer"
                                }
                            }
                        }
                    }
                }
            }
        },
<<<<<<< HEAD
        "FsStatus": {
            "description": "GlueFS의 상태 구조체",
            "type": "object",
            "properties": {
                "clients": {
                    "type": "array",
                    "items": {
                        "type": "object",
                        "properties": {
                            "clients": {
                                "type": "integer"
                            },
                            "fs": {
                                "type": "string"
                            }
=======
        "/api/v1/gwvm/start/{hypervisorType}": {
            "put": {
                "description": "Gateway VM을 실행합니다.",
                "consumes": [
                    "multipart/form-data"
                ],
                "produces": [
                    "application/json"
                ],
                "tags": [
                    "Gwvm"
                ],
                "summary": "Start to Gateway VM",
                "parameters": [
                    {
                        "type": "string",
                        "description": "Hypervisor Type",
                        "name": "hypervisorType",
                        "in": "path",
                        "required": true
                    }
                ],
                "responses": {
                    "200": {
                        "description": "OK",
                        "schema": {
                            "$ref": "#/definitions/model.GwvmMgmt"
>>>>>>> 8830e61a
                        }
                    }
                },
                "mds_version": {
                    "type": "array",
                    "items": {
                        "type": "object",
                        "properties": {
                            "daemon": {
                                "type": "array",
                                "items": {
                                    "type": "string"
                                }
                            },
                            "version": {
                                "type": "string"
                            }
                        }
                    }
                },
                "mdsmap": {
                    "type": "array",
                    "items": {
                        "type": "object",
                        "properties": {
                            "name": {
                                "type": "string"
                            },
                            "state": {
                                "type": "string"
                            }
                        }
<<<<<<< HEAD
=======
                    },
                    "500": {
                        "description": "Internal Server Error",
                        "schema": {
                            "$ref": "#/definitions/HTTP500InternalServerError"
                        }
                    }
                }
            }
        },
        "/api/v1/gwvm/stop/{hypervisorType}": {
            "put": {
                "description": "Gateway VM Pcs cluster를 Cleanup 합니다.",
                "consumes": [
                    "multipart/form-data"
                ],
                "produces": [
                    "application/json"
                ],
                "tags": [
                    "Gwvm"
                ],
                "summary": "Cleanup to Gateway VM",
                "parameters": [
                    {
                        "type": "string",
                        "description": "Hypervisor Type",
                        "name": "hypervisorType",
                        "in": "path",
                        "required": true
                    }
                ],
                "responses": {
                    "200": {
                        "description": "OK",
                        "schema": {
                            "$ref": "#/definitions/model.GwvmMgmt"
                        }
                    },
                    "400": {
                        "description": "Bad Request",
                        "schema": {
                            "$ref": "#/definitions/HTTP400BadRequest"
                        }
                    },
                    "404": {
                        "description": "Not Found",
                        "schema": {
                            "$ref": "#/definitions/HTTP404NotFound"
                        }
                    },
                    "500": {
                        "description": "Internal Server Error",
                        "schema": {
                            "$ref": "#/definitions/HTTP500InternalServerError"
                        }
                    }
                }
            }
        },
        "/api/v1/gwvm/{hypervisorType}": {
            "get": {
                "description": "gwvm의 상태를 보여줍니다.",
                "consumes": [
                    "application/x-www-form-urlencoded"
                ],
                "produces": [
                    "application/json"
                ],
                "tags": [
                    "Gwvm"
                ],
                "summary": "State of Gateway VM",
                "parameters": [
                    {
                        "type": "string",
                        "description": "Hypervisor Type",
                        "name": "hypervisorType",
                        "in": "path",
                        "required": true
                    }
                ],
                "responses": {
                    "200": {
                        "description": "OK",
                        "schema": {
                            "$ref": "#/definitions/model.GwvmMgmt"
                        }
                    },
                    "400": {
                        "description": "Bad Request",
                        "schema": {
                            "$ref": "#/definitions/HTTP400BadRequest"
                        }
                    },
                    "404": {
                        "description": "Not Found",
                        "schema": {
                            "$ref": "#/definitions/HTTP404NotFound"
                        }
                    },
                    "500": {
                        "description": "Internal Server Error",
                        "schema": {
                            "$ref": "#/definitions/HTTP500InternalServerError"
                        }
                    }
                }
            },
            "post": {
                "description": "gwvm을 생성합니다.",
                "consumes": [
                    "multipart/form-data"
                ],
                "produces": [
                    "application/json"
                ],
                "tags": [
                    "Gwvm"
                ],
                "summary": "Setup Gateway Vm",
                "parameters": [
                    {
                        "type": "string",
                        "description": "Hypervisor Type",
                        "name": "hypervisorType",
                        "in": "path",
                        "required": true
                    },
                    {
                        "type": "string",
                        "description": "Gwvm Management Nic Paren",
                        "name": "gwvmMngtNicParen",
                        "in": "formData",
                        "required": true
                    },
                    {
                        "type": "string",
                        "description": "Gwvm Management Nic Ip",
                        "name": "gwvmMngtNicIp",
                        "in": "formData",
                        "required": true
                    },
                    {
                        "type": "string",
                        "description": "Gwvm Storage Nic Parent",
                        "name": "gwvmStorageNicParent",
                        "in": "formData",
                        "required": true
                    },
                    {
                        "type": "string",
                        "description": "Gwvm Storage Nic Ip",
                        "name": "gwvmStorageNicIp",
                        "in": "formData",
                        "required": true
                    }
                ],
                "responses": {
                    "200": {
                        "description": "OK",
                        "schema": {
                            "$ref": "#/definitions/model.GwvmMgmt"
                        }
                    },
                    "400": {
                        "description": "Bad Request",
                        "schema": {
                            "$ref": "#/definitions/HTTP400BadRequest"
                        }
                    },
                    "404": {
                        "description": "Not Found",
                        "schema": {
                            "$ref": "#/definitions/HTTP404NotFound"
                        }
                    },
                    "500": {
                        "description": "Internal Server Error",
                        "schema": {
                            "$ref": "#/definitions/HTTP500InternalServerError"
                        }
                    }
                }
            }
        },
        "/api/v1/image": {
            "get": {
                "description": "Glue 스토리지 풀의 이미지 목록을 보여줍니다.",
                "consumes": [
                    "application/x-www-form-urlencoded"
                ],
                "produces": [
                    "application/json"
                ],
                "tags": [
                    "Image"
                ],
                "summary": "Show List or Info Images of Pool",
                "parameters": [
                    {
                        "type": "string",
                        "description": "Glue Pool Name",
                        "name": "pool_name",
                        "in": "query"
                    },
                    {
                        "type": "string",
                        "description": "Glue Image Name",
                        "name": "image_name",
                        "in": "query"
                    }
                ],
                "responses": {
                    "200": {
                        "description": "OK",
                        "schema": {}
                    },
                    "400": {
                        "description": "Bad Request",
                        "schema": {
                            "$ref": "#/definitions/HTTP400BadRequest"
                        }
                    },
                    "404": {
                        "description": "Not Found",
                        "schema": {
                            "$ref": "#/definitions/HTTP404NotFound"
                        }
                    },
                    "500": {
                        "description": "Internal Server Error",
                        "schema": {
                            "$ref": "#/definitions/HTTP500InternalServerError"
                        }
                    }
                }
            },
            "post": {
                "description": "Glue 스토리지 풀의 이미지를 생성합니다.",
                "consumes": [
                    "application/x-www-form-urlencoded"
                ],
                "produces": [
                    "application/json"
                ],
                "tags": [
                    "Image"
                ],
                "summary": "Create Images of Pool",
                "parameters": [
                    {
                        "type": "string",
                        "description": "Glue Image Name",
                        "name": "image_name",
                        "in": "formData",
                        "required": true
                    },
                    {
                        "type": "string",
                        "description": "Glue Pool Name",
                        "name": "pool_name",
                        "in": "formData",
                        "required": true
                    },
                    {
                        "type": "integer",
                        "description": "Image Size(default:GB)",
                        "name": "size",
                        "in": "formData",
                        "required": true
                    }
                ],
                "responses": {
                    "200": {
                        "description": "Success",
                        "schema": {
                            "type": "string"
                        }
                    },
                    "400": {
                        "description": "Bad Request",
                        "schema": {
                            "$ref": "#/definitions/HTTP400BadRequest"
                        }
                    },
                    "404": {
                        "description": "Not Found",
                        "schema": {
                            "$ref": "#/definitions/HTTP404NotFound"
                        }
                    },
                    "500": {
                        "description": "Internal Server Error",
                        "schema": {
                            "$ref": "#/definitions/HTTP500InternalServerError"
                        }
                    }
                }
            },
            "delete": {
                "description": "Glue 스토리지 풀의 이미지를 삭제합니다.",
                "consumes": [
                    "application/x-www-form-urlencoded"
                ],
                "produces": [
                    "application/json"
                ],
                "tags": [
                    "Image"
                ],
                "summary": "Delete Images of Pool",
                "parameters": [
                    {
                        "type": "string",
                        "description": "Glue Image Name",
                        "name": "image_name",
                        "in": "query",
                        "required": true
                    },
                    {
                        "type": "string",
                        "description": "Glue Pool Name",
                        "name": "pool_name",
                        "in": "query",
                        "required": true
                    }
                ],
                "responses": {
                    "200": {
                        "description": "Success",
                        "schema": {
                            "type": "string"
                        }
                    },
                    "400": {
                        "description": "Bad Request",
                        "schema": {
                            "$ref": "#/definitions/HTTP400BadRequest"
                        }
                    },
                    "404": {
                        "description": "Not Found",
                        "schema": {
                            "$ref": "#/definitions/HTTP404NotFound"
                        }
                    },
                    "500": {
                        "description": "Internal Server Error",
                        "schema": {
                            "$ref": "#/definitions/HTTP500InternalServerError"
                        }
                    }
                }
            }
        },
        "/api/v1/iscsi": {
            "put": {
                "description": "Iscsi 서비스 데몬을 수정합니다.",
                "consumes": [
                    "application/x-www-form-urlencoded"
                ],
                "produces": [
                    "application/json"
                ],
                "tags": [
                    "Iscsi"
                ],
                "summary": "Update of Iscsi Servcie Daemon",
                "parameters": [
                    {
                        "type": "array",
                        "items": {
                            "type": "string"
                        },
                        "collectionFormat": "multi",
                        "description": "Host Name",
                        "name": "hosts",
                        "in": "formData",
                        "required": true
                    },
                    {
                        "type": "string",
                        "description": "ISCSI Service Name",
                        "name": "service_id",
                        "in": "formData",
                        "required": true
                    },
                    {
                        "type": "string",
                        "description": "Pool Name",
                        "name": "pool",
                        "in": "formData",
                        "required": true
                    },
                    {
                        "maximum": 65535,
                        "type": "integer",
                        "description": "ISCSI API Port",
                        "name": "api_port",
                        "in": "formData",
                        "required": true
                    },
                    {
                        "type": "string",
                        "description": "ISCSI API User",
                        "name": "api_user",
                        "in": "formData",
                        "required": true
                    },
                    {
                        "type": "string",
                        "description": "ISCSI API Password",
                        "name": "api_password",
                        "in": "formData",
                        "required": true
                    },
                    {
                        "type": "integer",
                        "description": "Iscsi Service Daemon Count",
                        "name": "count",
                        "in": "formData"
                    }
                ],
                "responses": {
                    "200": {
                        "description": "Success",
                        "schema": {
                            "type": "string"
                        }
                    },
                    "400": {
                        "description": "Bad Request",
                        "schema": {
                            "$ref": "#/definitions/HTTP400BadRequest"
                        }
                    },
                    "404": {
                        "description": "Not Found",
                        "schema": {
                            "$ref": "#/definitions/HTTP404NotFound"
                        }
                    },
                    "500": {
                        "description": "Internal Server Error",
                        "schema": {
                            "$ref": "#/definitions/HTTP500InternalServerError"
                        }
                    }
                }
            },
            "post": {
                "description": "Iscsi 서비스 데몬을 생성합니다.",
                "consumes": [
                    "application/x-www-form-urlencoded"
                ],
                "produces": [
                    "application/json"
                ],
                "tags": [
                    "Iscsi"
                ],
                "summary": "Create of Iscsi Servcie Daemon",
                "parameters": [
                    {
                        "type": "array",
                        "items": {
                            "type": "string"
                        },
                        "collectionFormat": "multi",
                        "description": "Host Name",
                        "name": "hosts",
                        "in": "formData",
                        "required": true
                    },
                    {
                        "type": "string",
                        "description": "ISCSI Service Name",
                        "name": "service_id",
                        "in": "formData",
                        "required": true
                    },
                    {
                        "type": "string",
                        "description": "Pool Name",
                        "name": "pool",
                        "in": "formData",
                        "required": true
                    },
                    {
                        "maximum": 65535,
                        "type": "integer",
                        "description": "ISCSI API Port",
                        "name": "api_port",
                        "in": "formData",
                        "required": true
                    },
                    {
                        "type": "string",
                        "description": "ISCSI API User",
                        "name": "api_user",
                        "in": "formData",
                        "required": true
                    },
                    {
                        "type": "string",
                        "description": "ISCSI API Password",
                        "name": "api_password",
                        "in": "formData",
                        "required": true
                    },
                    {
                        "type": "integer",
                        "description": "Iscsi Service Daemon Count",
                        "name": "count",
                        "in": "formData"
                    }
                ],
                "responses": {
                    "200": {
                        "description": "Success",
                        "schema": {
                            "type": "string"
                        }
                    },
                    "400": {
                        "description": "Bad Request",
                        "schema": {
                            "$ref": "#/definitions/HTTP400BadRequest"
                        }
                    },
                    "404": {
                        "description": "Not Found",
                        "schema": {
                            "$ref": "#/definitions/HTTP404NotFound"
                        }
                    },
                    "500": {
                        "description": "Internal Server Error",
                        "schema": {
                            "$ref": "#/definitions/HTTP500InternalServerError"
                        }
                    }
                }
            }
        },
        "/api/v1/iscsi/discovery": {
            "get": {
                "description": "Iscsi 계정 정보를 가져옵니다.",
                "consumes": [
                    "application/x-www-form-urlencoded"
                ],
                "produces": [
                    "application/json"
                ],
                "tags": [
                    "Iscsi"
                ],
                "summary": "Show of Iscsi Discovery Auth Details",
                "responses": {
                    "200": {
                        "description": "OK",
                        "schema": {
                            "$ref": "#/definitions/Auth"
                        }
                    },
                    "400": {
                        "description": "Bad Request",
                        "schema": {
                            "$ref": "#/definitions/HTTP400BadRequest"
                        }
                    },
                    "404": {
                        "description": "Not Found",
                        "schema": {
                            "$ref": "#/definitions/HTTP404NotFound"
                        }
                    },
                    "500": {
                        "description": "Internal Server Error",
                        "schema": {
                            "$ref": "#/definitions/HTTP500InternalServerError"
                        }
                    }
                }
            },
            "put": {
                "description": "Iscsi 계정 정보를 수정합니다.",
                "consumes": [
                    "application/x-www-form-urlencoded"
                ],
                "produces": [
                    "application/json"
                ],
                "tags": [
                    "Iscsi"
                ],
                "summary": "Update of Iscsi Discovery Auth Details",
                "parameters": [
                    {
                        "maxLength": 64,
                        "minLength": 8,
                        "type": "string",
                        "description": "Iscsi Discovery Authorization Username",
                        "name": "user",
                        "in": "formData"
                    },
                    {
                        "maxLength": 16,
                        "minLength": 12,
                        "type": "string",
                        "description": "Iscsi Discovery Authorization Password",
                        "name": "password",
                        "in": "formData"
                    },
                    {
                        "maxLength": 64,
                        "minLength": 8,
                        "type": "string",
                        "description": "Iscsi Discovery Authorization Mutual Username",
                        "name": "mutual_user",
                        "in": "formData"
                    },
                    {
                        "maxLength": 16,
                        "minLength": 12,
                        "type": "string",
                        "description": "Iscsi Discovery Authorization Mutual Password",
                        "name": "mutual_password",
                        "in": "formData"
                    }
                ],
                "responses": {
                    "200": {
                        "description": "OK",
                        "schema": {
                            "$ref": "#/definitions/Auth"
                        }
                    },
                    "400": {
                        "description": "Bad Request",
                        "schema": {
                            "$ref": "#/definitions/HTTP400BadRequest"
                        }
                    },
                    "404": {
                        "description": "Not Found",
                        "schema": {
                            "$ref": "#/definitions/HTTP404NotFound"
                        }
                    },
                    "500": {
                        "description": "Internal Server Error",
                        "schema": {
                            "$ref": "#/definitions/HTTP500InternalServerError"
                        }
                    }
                }
            }
        },
        "/api/v1/iscsi/target": {
            "get": {
                "description": "Iscsi 타겟 리스트를 가져옵니다.",
                "consumes": [
                    "application/x-www-form-urlencoded"
                ],
                "produces": [
                    "application/json"
                ],
                "tags": [
                    "IscsiTarget"
                ],
                "summary": "Show List of Iscsi Target",
                "parameters": [
                    {
                        "type": "string",
                        "description": "Iscsi Target IQN Name",
                        "name": "iqn_id",
                        "in": "query"
                    }
                ],
                "responses": {
                    "200": {
                        "description": "OK",
                        "schema": {}
                    },
                    "400": {
                        "description": "Bad Request",
                        "schema": {
                            "$ref": "#/definitions/HTTP400BadRequest"
                        }
                    },
                    "404": {
                        "description": "Not Found",
                        "schema": {
                            "$ref": "#/definitions/HTTP404NotFound"
                        }
                    },
                    "500": {
                        "description": "Internal Server Error",
                        "schema": {
                            "$ref": "#/definitions/HTTP500InternalServerError"
                        }
                    }
                }
            },
            "put": {
                "description": "Iscsi 타겟을 수정합니다.",
                "consumes": [
                    "application/x-www-form-urlencoded"
                ],
                "produces": [
                    "application/json"
                ],
                "tags": [
                    "IscsiTarget"
                ],
                "summary": "Update of Iscsi Target",
                "parameters": [
                    {
                        "type": "string",
                        "description": "Iscsi Target Old IQN Name",
                        "name": "iqn_id",
                        "in": "formData",
                        "required": true
                    },
                    {
                        "type": "string",
                        "description": "Iscsi Target New IQN Name",
                        "name": "new_iqn_id",
                        "in": "formData",
                        "required": true
                    },
                    {
                        "type": "array",
                        "items": {
                            "type": "string"
                        },
                        "collectionFormat": "multi",
                        "description": "Gateway Host Name",
                        "name": "hostname",
                        "in": "formData",
                        "required": true
                    },
                    {
                        "type": "array",
                        "items": {
                            "type": "string"
                        },
                        "collectionFormat": "multi",
                        "description": "Gateway Host IP Address",
                        "name": "ip_address",
                        "in": "formData",
                        "required": true
                    },
                    {
                        "type": "array",
                        "items": {
                            "type": "string"
                        },
                        "collectionFormat": "multi",
                        "description": "Glue Pool Name",
                        "name": "pool_name",
                        "in": "formData"
                    },
                    {
                        "type": "array",
                        "items": {
                            "type": "string"
                        },
                        "collectionFormat": "multi",
                        "description": "Glue Image Name",
                        "name": "image_name",
                        "in": "formData"
                    },
                    {
                        "type": "boolean",
                        "default": false,
                        "description": "Iscsi Authentication",
                        "name": "acl_enabled",
                        "in": "formData",
                        "required": true
                    },
                    {
                        "maxLength": 64,
                        "minLength": 8,
                        "type": "string",
                        "description": "Iscsi Auth User",
                        "name": "username",
                        "in": "formData"
                    },
                    {
                        "maxLength": 16,
                        "minLength": 12,
                        "type": "string",
                        "description": "Iscsi Auth Password",
                        "name": "password",
                        "in": "formData"
                    },
                    {
                        "maxLength": 64,
                        "minLength": 8,
                        "type": "string",
                        "description": "Iscsi Auth Mutual User",
                        "name": "mutual_username",
                        "in": "formData"
                    },
                    {
                        "maxLength": 16,
                        "minLength": 12,
                        "type": "string",
                        "description": "Iscsi Auth Mutaul Password",
                        "name": "mutual_password",
                        "in": "formData"
                    }
                ],
                "responses": {
                    "200": {
                        "description": "OK",
                        "schema": {}
                    },
                    "400": {
                        "description": "Bad Request",
                        "schema": {
                            "$ref": "#/definitions/HTTP400BadRequest"
                        }
                    },
                    "404": {
                        "description": "Not Found",
                        "schema": {
                            "$ref": "#/definitions/HTTP404NotFound"
                        }
                    },
                    "500": {
                        "description": "Internal Server Error",
                        "schema": {
                            "$ref": "#/definitions/HTTP500InternalServerError"
                        }
                    }
                }
            },
            "post": {
                "description": "Iscsi 타겟을 생성합니다.",
                "consumes": [
                    "application/x-www-form-urlencoded"
                ],
                "produces": [
                    "application/json"
                ],
                "tags": [
                    "IscsiTarget"
                ],
                "summary": "Create of Iscsi Target",
                "parameters": [
                    {
                        "type": "string",
                        "description": "Iscsi Target IQN Name",
                        "name": "iqn_id",
                        "in": "formData",
                        "required": true
                    },
                    {
                        "type": "array",
                        "items": {
                            "type": "string"
                        },
                        "collectionFormat": "multi",
                        "description": "Gateway Host Name",
                        "name": "hostname",
                        "in": "formData",
                        "required": true
                    },
                    {
                        "type": "array",
                        "items": {
                            "type": "string"
                        },
                        "collectionFormat": "multi",
                        "description": "Gateway Host IP Address",
                        "name": "ip_address",
                        "in": "formData",
                        "required": true
                    },
                    {
                        "type": "array",
                        "items": {
                            "type": "string"
                        },
                        "collectionFormat": "multi",
                        "description": "Glue Pool Name",
                        "name": "pool_name",
                        "in": "formData"
                    },
                    {
                        "type": "array",
                        "items": {
                            "type": "string"
                        },
                        "collectionFormat": "multi",
                        "description": "Glue Image Name",
                        "name": "image_name",
                        "in": "formData"
                    },
                    {
                        "type": "boolean",
                        "default": false,
                        "description": "Iscsi Authentication",
                        "name": "acl_enabled",
                        "in": "formData",
                        "required": true
                    },
                    {
                        "maxLength": 64,
                        "minLength": 8,
                        "type": "string",
                        "description": "Iscsi Auth User",
                        "name": "username",
                        "in": "formData"
                    },
                    {
                        "maxLength": 16,
                        "minLength": 12,
                        "type": "string",
                        "description": "Iscsi Auth Password",
                        "name": "password",
                        "in": "formData"
                    },
                    {
                        "maxLength": 64,
                        "minLength": 8,
                        "type": "string",
                        "description": "Iscsi Auth Mutual User",
                        "name": "mutual_username",
                        "in": "formData"
                    },
                    {
                        "maxLength": 16,
                        "minLength": 12,
                        "type": "string",
                        "description": "Iscsi Auth Mutaul Password",
                        "name": "mutual_password",
                        "in": "formData"
                    }
                ],
                "responses": {
                    "200": {
                        "description": "Success",
                        "schema": {
                            "type": "string"
                        }
                    },
                    "400": {
                        "description": "Bad Request",
                        "schema": {
                            "$ref": "#/definitions/HTTP400BadRequest"
                        }
                    },
                    "404": {
                        "description": "Not Found",
                        "schema": {
                            "$ref": "#/definitions/HTTP404NotFound"
                        }
                    },
                    "500": {
                        "description": "Internal Server Error",
                        "schema": {
                            "$ref": "#/definitions/HTTP500InternalServerError"
                        }
                    }
                }
            },
            "delete": {
                "description": "Iscsi 타겟을 삭제합니다.",
                "consumes": [
                    "application/x-www-form-urlencoded"
                ],
                "produces": [
                    "application/json"
                ],
                "tags": [
                    "IscsiTarget"
                ],
                "summary": "Delete of Iscsi Target",
                "parameters": [
                    {
                        "type": "string",
                        "description": "Iscsi Target IQN Name",
                        "name": "iqn_id",
                        "in": "query",
                        "required": true
                    }
                ],
                "responses": {
                    "200": {
                        "description": "Success",
                        "schema": {
                            "type": "string"
                        }
                    },
                    "400": {
                        "description": "Bad Request",
                        "schema": {
                            "$ref": "#/definitions/HTTP400BadRequest"
                        }
                    },
                    "404": {
                        "description": "Not Found",
                        "schema": {
                            "$ref": "#/definitions/HTTP404NotFound"
                        }
                    },
                    "500": {
                        "description": "Internal Server Error",
                        "schema": {
                            "$ref": "#/definitions/HTTP500InternalServerError"
                        }
                    }
                }
            }
        },
        "/api/v1/mirror": {
            "get": {
                "description": "Glue 의 미러링 상태를 보여줍니다.",
                "consumes": [
                    "application/x-www-form-urlencoded"
                ],
                "produces": [
                    "application/json"
                ],
                "tags": [
                    "Mirror"
                ],
                "summary": "Show Status of Mirror",
                "responses": {
                    "200": {
                        "description": "OK",
                        "schema": {
                            "$ref": "#/definitions/MirrorStatus"
                        }
                    },
                    "400": {
                        "description": "Bad Request",
                        "schema": {
                            "$ref": "#/definitions/HTTP400BadRequest"
                        }
                    },
                    "404": {
                        "description": "Not Found",
                        "schema": {
                            "$ref": "#/definitions/HTTP404NotFound"
                        }
                    },
                    "500": {
                        "description": "Internal Server Error",
                        "schema": {
                            "$ref": "#/definitions/HTTP500InternalServerError"
                        }
                    }
                }
            },
            "delete": {
                "description": "Glue 의 미러링 클러스터를 제거합니다.",
                "consumes": [
                    "multipart/form-data"
                ],
                "produces": [
                    "application/json"
                ],
                "tags": [
                    "Mirror"
                ],
                "summary": "Delete Mirroring Cluster",
                "parameters": [
                    {
                        "type": "string",
                        "description": "Remote Cluster Host Address",
                        "name": "host",
                        "in": "formData",
                        "required": true
                    },
                    {
                        "type": "file",
                        "description": "Remote Cluster PrivateKey",
                        "name": "privateKeyFile",
                        "in": "formData",
                        "required": true
                    },
                    {
                        "type": "string",
                        "description": "Pool Name for Mirroring",
                        "name": "mirrorPool",
                        "in": "formData",
                        "required": true
                    }
                ],
                "responses": {
                    "200": {
                        "description": "OK",
                        "schema": {
                            "$ref": "#/definitions/MirrorSetup"
                        }
                    },
                    "400": {
                        "description": "Bad Request",
                        "schema": {
                            "$ref": "#/definitions/HTTP400BadRequest"
                        }
                    },
                    "404": {
                        "description": "Not Found",
                        "schema": {
                            "$ref": "#/definitions/HTTP404NotFound"
                        }
                    },
                    "500": {
                        "description": "Internal Server Error",
                        "schema": {
                            "$ref": "#/definitions/HTTP500InternalServerError"
                        }
                    }
                }
            }
        },
        "/api/v1/mirror/image": {
            "get": {
                "description": "미러링중인 이미지의 목록과 상태를 보여줍니다.",
                "consumes": [
                    "application/x-www-form-urlencoded"
                ],
                "produces": [
                    "application/json"
                ],
                "tags": [
                    "Mirror"
                ],
                "summary": "Show List of Mirrored Snapshot",
                "responses": {
                    "200": {
                        "description": "OK",
                        "schema": {
                            "$ref": "#/definitions/MirrorList"
                        }
                    },
                    "400": {
                        "description": "Bad Request",
                        "schema": {
                            "$ref": "#/definitions/HTTP400BadRequest"
                        }
                    },
                    "404": {
                        "description": "Not Found",
                        "schema": {
                            "$ref": "#/definitions/HTTP404NotFound"
                        }
                    },
                    "500": {
                        "description": "Internal Server Error",
                        "schema": {
                            "$ref": "#/definitions/HTTP500InternalServerError"
                        }
                    }
                }
            }
        },
        "/api/v1/mirror/image/promote/{mirrorPool}/{imageName}": {
            "get": {
                "description": "Glue 의 이미지에 미러링상태를 확인합니다.",
                "consumes": [
                    "application/x-www-form-urlencoded"
                ],
                "produces": [
                    "application/json"
                ],
                "tags": [
                    "Mirror"
                ],
                "summary": "Patch Image Mirroring",
                "parameters": [
                    {
                        "type": "string",
                        "description": "Pool Name for Mirroring",
                        "name": "mirrorPool",
                        "in": "path",
                        "required": true
                    },
                    {
                        "type": "string",
                        "description": "Image Name for Mirroring",
                        "name": "imageName",
                        "in": "path",
                        "required": true
                    }
                ],
                "responses": {
                    "200": {
                        "description": "OK",
                        "schema": {
                            "$ref": "#/definitions/ImageStatus"
                        }
                    },
                    "400": {
                        "description": "Bad Request",
                        "schema": {
                            "$ref": "#/definitions/HTTP400BadRequest"
                        }
                    },
                    "404": {
                        "description": "Not Found",
                        "schema": {
                            "$ref": "#/definitions/HTTP404NotFound"
                        }
                    },
                    "500": {
                        "description": "Internal Server Error",
                        "schema": {
                            "$ref": "#/definitions/HTTP500InternalServerError"
                        }
                    }
                }
            },
            "post": {
                "description": "Glue 의 이미지를 활성화 합니다.",
                "consumes": [
                    "application/x-www-form-urlencoded"
                ],
                "produces": [
                    "application/json"
                ],
                "tags": [
                    "Mirror"
                ],
                "summary": "Promote Image Mirroring",
                "parameters": [
                    {
                        "type": "string",
                        "description": "Pool Name for Mirroring",
                        "name": "mirrorPool",
                        "in": "path",
                        "required": true
                    },
                    {
                        "type": "string",
                        "description": "Image Name for Mirroring",
                        "name": "imageName",
                        "in": "path",
                        "required": true
                    }
                ],
                "responses": {
                    "200": {
                        "description": "OK",
                        "schema": {
                            "$ref": "#/definitions/ImageStatus"
                        }
                    },
                    "400": {
                        "description": "Bad Request",
                        "schema": {
                            "$ref": "#/definitions/HTTP400BadRequest"
                        }
                    },
                    "404": {
                        "description": "Not Found",
                        "schema": {
                            "$ref": "#/definitions/HTTP404NotFound"
                        }
                    },
                    "500": {
                        "description": "Internal Server Error",
                        "schema": {
                            "$ref": "#/definitions/HTTP500InternalServerError"
                        }
                    }
                }
            },
            "delete": {
                "description": "Glue 의 이미지를 활성화 합니다.",
                "consumes": [
                    "application/x-www-form-urlencoded"
                ],
                "produces": [
                    "application/json"
                ],
                "tags": [
                    "Mirror"
                ],
                "summary": "Promote Image Mirroring",
                "parameters": [
                    {
                        "type": "string",
                        "description": "Pool Name for Mirroring",
                        "name": "mirrorPool",
                        "in": "path",
                        "required": true
                    },
                    {
                        "type": "string",
                        "description": "Image Name for Mirroring",
                        "name": "imageName",
                        "in": "path",
                        "required": true
                    }
                ],
                "responses": {
                    "200": {
                        "description": "OK",
                        "schema": {
                            "$ref": "#/definitions/ImageStatus"
                        }
                    },
                    "400": {
                        "description": "Bad Request",
                        "schema": {
                            "$ref": "#/definitions/HTTP400BadRequest"
                        }
                    },
                    "404": {
                        "description": "Not Found",
                        "schema": {
                            "$ref": "#/definitions/HTTP404NotFound"
                        }
                    },
                    "500": {
                        "description": "Internal Server Error",
                        "schema": {
                            "$ref": "#/definitions/HTTP500InternalServerError"
                        }
                    }
                }
            }
        },
        "/api/v1/mirror/image/{mirrorPool}/{imageName}": {
            "get": {
                "description": "미러링중인 이미지의 정보를 보여줍니다.",
                "consumes": [
                    "application/x-www-form-urlencoded"
                ],
                "produces": [
                    "application/json"
                ],
                "tags": [
                    "Mirror"
                ],
                "summary": "Show Infomation of Mirrored Snapshot",
                "parameters": [
                    {
                        "type": "string",
                        "description": "mirrorPool",
                        "name": "mirrorPool",
                        "in": "path",
                        "required": true
                    },
                    {
                        "type": "string",
                        "description": "imageName",
                        "name": "imageName",
                        "in": "path",
                        "required": true
                    }
                ],
                "responses": {
                    "200": {
                        "description": "OK",
                        "schema": {
                            "$ref": "#/definitions/ImageMirror"
                        }
                    },
                    "400": {
                        "description": "Bad Request",
                        "schema": {
                            "$ref": "#/definitions/HTTP400BadRequest"
                        }
                    },
                    "404": {
                        "description": "Not Found",
                        "schema": {
                            "$ref": "#/definitions/HTTP404NotFound"
                        }
                    },
                    "500": {
                        "description": "Internal Server Error",
                        "schema": {
                            "$ref": "#/definitions/HTTP500InternalServerError"
                        }
                    }
                }
            },
            "post": {
                "description": "Glue 의 이미지에 미러링을 설정합니다.",
                "consumes": [
                    "application/x-www-form-urlencoded"
                ],
                "produces": [
                    "application/json"
                ],
                "tags": [
                    "Mirror"
                ],
                "summary": "Setup Image Mirroring",
                "parameters": [
                    {
                        "type": "string",
                        "description": "Pool Name for Mirroring",
                        "name": "mirrorPool",
                        "in": "path",
                        "required": true
                    },
                    {
                        "type": "string",
                        "description": "Image Name for Mirroring",
                        "name": "imageName",
                        "in": "path",
                        "required": true
                    },
                    {
                        "type": "string",
                        "description": "Interval of image snapshot",
                        "name": "interval",
                        "in": "formData",
                        "required": true
                    },
                    {
                        "type": "string",
                        "description": "StartTime of image snapshot",
                        "name": "startTime",
                        "in": "formData"
                    }
                ],
                "responses": {
                    "200": {
                        "description": "OK",
                        "schema": {
                            "$ref": "#/definitions/ImageMirror"
                        }
                    },
                    "400": {
                        "description": "Bad Request",
                        "schema": {
                            "$ref": "#/definitions/HTTP400BadRequest"
                        }
                    },
                    "404": {
                        "description": "Not Found",
                        "schema": {
                            "$ref": "#/definitions/HTTP404NotFound"
                        }
                    },
                    "500": {
                        "description": "Internal Server Error",
                        "schema": {
                            "$ref": "#/definitions/HTTP500InternalServerError"
                        }
                    }
                }
            },
            "delete": {
                "description": "이미지의 미러링을 비활성화 합니다.",
                "consumes": [
                    "application/x-www-form-urlencoded"
                ],
                "produces": [
                    "application/json"
                ],
                "tags": [
                    "Mirror"
                ],
                "summary": "Delete Mirrored Snapshot",
                "parameters": [
                    {
                        "type": "string",
                        "description": "pool",
                        "name": "mirrorPool",
                        "in": "path",
                        "required": true
                    },
                    {
                        "type": "string",
                        "description": "imageName",
                        "name": "imageName",
                        "in": "path",
                        "required": true
                    }
                ],
                "responses": {
                    "200": {
                        "description": "OK",
                        "schema": {
                            "$ref": "#/definitions/Message"
                        }
                    },
                    "400": {
                        "description": "Bad Request",
                        "schema": {
                            "$ref": "#/definitions/HTTP400BadRequest"
                        }
                    },
                    "404": {
                        "description": "Not Found",
                        "schema": {
                            "$ref": "#/definitions/HTTP404NotFound"
                        }
                    },
                    "500": {
                        "description": "Internal Server Error",
                        "schema": {
                            "$ref": "#/definitions/HTTP500InternalServerError"
                        }
                    }
                }
            },
            "patch": {
                "description": "Glue 의 이미지에 미러링의 설정을 변경합니다.",
                "consumes": [
                    "application/x-www-form-urlencoded"
                ],
                "produces": [
                    "application/json"
                ],
                "tags": [
                    "Mirror"
                ],
                "summary": "Patch Image Mirroring",
                "parameters": [
                    {
                        "type": "string",
                        "description": "Pool Name for Mirroring",
                        "name": "mirrorPool",
                        "in": "path",
                        "required": true
                    },
                    {
                        "type": "string",
                        "description": "Image Name for Mirroring",
                        "name": "imageName",
                        "in": "path",
                        "required": true
                    },
                    {
                        "type": "string",
                        "description": "Interval of image snapshot",
                        "name": "interval",
                        "in": "formData",
                        "required": true
                    },
                    {
                        "type": "string",
                        "description": "Starttime of image snapshot",
                        "name": "startTime",
                        "in": "formData"
                    }
                ],
                "responses": {
                    "200": {
                        "description": "OK",
                        "schema": {
                            "$ref": "#/definitions/ImageMirror"
                        }
                    },
                    "400": {
                        "description": "Bad Request",
                        "schema": {
                            "$ref": "#/definitions/HTTP400BadRequest"
                        }
                    },
                    "404": {
                        "description": "Not Found",
                        "schema": {
                            "$ref": "#/definitions/HTTP404NotFound"
                        }
                    },
                    "500": {
                        "description": "Internal Server Error",
                        "schema": {
                            "$ref": "#/definitions/HTTP500InternalServerError"
                        }
                    }
                }
            }
        },
        "/api/v1/nfs": {
            "get": {
                "description": "Glue NFS Cluster의 리스트 및 상세정보를 보여줍니다.",
                "consumes": [
                    "application/x-www-form-urlencoded"
                ],
                "produces": [
                    "application/json"
                ],
                "tags": [
                    "NFS"
                ],
                "summary": "Show List of Info of Glue NFS Cluster",
                "parameters": [
                    {
                        "type": "string",
                        "description": "NFS Cluster Identifier",
                        "name": "cluster_id",
                        "in": "query"
                    }
                ],
                "responses": {
                    "200": {
                        "description": "OK",
                        "schema": {}
                    },
                    "400": {
                        "description": "Bad Request",
                        "schema": {
                            "$ref": "#/definitions/HTTP400BadRequest"
                        }
                    },
                    "404": {
                        "description": "Not Found",
                        "schema": {
                            "$ref": "#/definitions/HTTP404NotFound"
                        }
                    },
                    "500": {
                        "description": "Internal Server Error",
                        "schema": {
                            "$ref": "#/definitions/HTTP500InternalServerError"
                        }
                    }
                }
            }
        },
        "/api/v1/nfs/export": {
            "get": {
                "description": "Glue NFS Export 상세 정보를 보여줍니다.",
                "consumes": [
                    "application/x-www-form-urlencoded"
                ],
                "produces": [
                    "application/json"
                ],
                "tags": [
                    "NFS"
                ],
                "summary": "Show Detail of Glue NFS Export",
                "parameters": [
                    {
                        "type": "string",
                        "description": "NFS Cluster Identifier",
                        "name": "cluster_id",
                        "in": "query"
                    }
                ],
                "responses": {
                    "200": {
                        "description": "OK",
                        "schema": {
                            "description": "Glue NFS Export 상세정보 구조체",
                            "type": "array",
                            "items": {
                                "type": "object",
                                "properties": {
                                    "access_type": {
                                        "type": "string"
                                    },
                                    "clients": {
                                        "type": "array",
                                        "items": {}
                                    },
                                    "cluster_id": {
                                        "type": "string"
                                    },
                                    "export_id": {
                                        "type": "integer"
                                    },
                                    "fsal": {
                                        "type": "object",
                                        "properties": {
                                            "fs_name": {
                                                "type": "string"
                                            },
                                            "name": {
                                                "type": "string"
                                            },
                                            "user_id": {
                                                "type": "string"
                                            }
                                        }
                                    },
                                    "path": {
                                        "type": "string"
                                    },
                                    "protocols": {
                                        "type": "array",
                                        "items": {
                                            "type": "integer"
                                        }
                                    },
                                    "pseudo": {
                                        "type": "string"
                                    },
                                    "security_label": {
                                        "type": "boolean"
                                    },
                                    "squash": {
                                        "type": "string"
                                    },
                                    "transports": {
                                        "type": "array",
                                        "items": {
                                            "type": "string"
                                        }
                                    }
                                }
                            }
                        }
                    },
                    "400": {
                        "description": "Bad Request",
                        "schema": {
                            "$ref": "#/definitions/HTTP400BadRequest"
                        }
                    },
                    "404": {
                        "description": "Not Found",
                        "schema": {
                            "$ref": "#/definitions/HTTP404NotFound"
                        }
                    },
                    "500": {
                        "description": "Internal Server Error",
                        "schema": {
                            "$ref": "#/definitions/HTTP500InternalServerError"
                        }
                    }
                }
            }
        },
        "/api/v1/nfs/export/{cluster_id}": {
            "put": {
                "description": "Glue NFS Export를 수정합니다.",
                "consumes": [
                    "application/x-www-form-urlencoded"
                ],
                "produces": [
                    "application/json"
                ],
                "tags": [
                    "NFS"
                ],
                "summary": "Update of Glue NFS Export",
                "parameters": [
                    {
                        "type": "string",
                        "description": "NFS Cluster Identifier",
                        "name": "cluster_id",
                        "in": "path",
                        "required": true
                    },
                    {
                        "type": "integer",
                        "description": "NFS Export ID",
                        "name": "export_id",
                        "in": "formData",
                        "required": true
                    },
                    {
                        "enum": [
                            "RW",
                            "RO",
                            "NONE"
                        ],
                        "type": "string",
                        "default": "RW",
                        "description": "NFS Access Type",
                        "name": "access_type",
                        "in": "formData",
                        "required": true
                    },
                    {
                        "type": "string",
                        "description": "FS Name",
                        "name": "fs_name",
                        "in": "formData",
                        "required": true
                    },
                    {
                        "type": "string",
                        "default": "CEPH",
                        "description": "NFS Storage Name",
                        "name": "storage_name",
                        "in": "formData",
                        "required": true
                    },
                    {
                        "type": "string",
                        "description": "Glue FS Path",
                        "name": "path",
                        "in": "formData",
                        "required": true
                    },
                    {
                        "type": "string",
                        "description": "NFS Export Path",
                        "name": "pseudo",
                        "in": "formData",
                        "required": true
                    },
                    {
                        "enum": [
                            "no_root_squash",
                            "root_id_squash",
                            "all_squash",
                            "root_squash"
                        ],
                        "type": "string",
                        "default": "no_root_squash",
                        "description": "Squash",
                        "name": "squash",
                        "in": "formData",
                        "required": true
                    },
                    {
                        "type": "array",
                        "items": {
                            "type": "string"
                        },
                        "collectionFormat": "multi",
                        "default": "TCP",
                        "description": "Transports",
                        "name": "transports",
                        "in": "formData"
                    },
                    {
                        "type": "boolean",
                        "default": false,
                        "description": "Security Label",
                        "name": "security_label",
                        "in": "formData",
                        "required": true
                    }
                ],
                "responses": {
                    "200": {
                        "description": "Success",
                        "schema": {
                            "type": "string"
                        }
                    },
                    "400": {
                        "description": "Bad Request",
                        "schema": {
                            "$ref": "#/definitions/HTTP400BadRequest"
                        }
                    },
                    "404": {
                        "description": "Not Found",
                        "schema": {
                            "$ref": "#/definitions/HTTP404NotFound"
                        }
                    },
                    "500": {
                        "description": "Internal Server Error",
                        "schema": {
                            "$ref": "#/definitions/HTTP500InternalServerError"
                        }
                    }
                }
            },
            "post": {
                "description": "Glue NFS Export를 생성합니다.",
                "consumes": [
                    "application/x-www-form-urlencoded"
                ],
                "produces": [
                    "application/json"
                ],
                "tags": [
                    "NFS"
                ],
                "summary": "Create of Glue NFS Export",
                "parameters": [
                    {
                        "type": "string",
                        "description": "NFS Cluster Identifier",
                        "name": "cluster_id",
                        "in": "path",
                        "required": true
                    },
                    {
                        "enum": [
                            "RW",
                            "RO",
                            "NONE"
                        ],
                        "type": "string",
                        "default": "RW",
                        "description": "NFS Access Type",
                        "name": "access_type",
                        "in": "formData",
                        "required": true
                    },
                    {
                        "type": "string",
                        "description": "FS Name",
                        "name": "fs_name",
                        "in": "formData",
                        "required": true
                    },
                    {
                        "type": "string",
                        "default": "CEPH",
                        "description": "NFS Storage Name",
                        "name": "storage_name",
                        "in": "formData",
                        "required": true
                    },
                    {
                        "type": "string",
                        "description": "Glue FS Path",
                        "name": "path",
                        "in": "formData",
                        "required": true
                    },
                    {
                        "type": "string",
                        "description": "NFS Export Path",
                        "name": "pseudo",
                        "in": "formData",
                        "required": true
                    },
                    {
                        "enum": [
                            "no_root_squash",
                            "root_id_squash",
                            "all_squash",
                            "root_squash"
                        ],
                        "type": "string",
                        "default": "no_root_squash",
                        "description": "Squash",
                        "name": "squash",
                        "in": "formData",
                        "required": true
                    },
                    {
                        "type": "array",
                        "items": {
                            "type": "string"
                        },
                        "collectionFormat": "multi",
                        "default": "TCP",
                        "description": "Transports",
                        "name": "transports",
                        "in": "formData"
                    },
                    {
                        "type": "boolean",
                        "default": false,
                        "description": "Security Label",
                        "name": "security_label",
                        "in": "formData",
                        "required": true
                    }
                ],
                "responses": {
                    "200": {
                        "description": "Success",
                        "schema": {
                            "type": "string"
                        }
                    },
                    "400": {
                        "description": "Bad Request",
                        "schema": {
                            "$ref": "#/definitions/HTTP400BadRequest"
                        }
                    },
                    "404": {
                        "description": "Not Found",
                        "schema": {
                            "$ref": "#/definitions/HTTP404NotFound"
                        }
                    },
                    "500": {
                        "description": "Internal Server Error",
                        "schema": {
                            "$ref": "#/definitions/HTTP500InternalServerError"
                        }
                    }
                }
            }
        },
        "/api/v1/nfs/export/{cluster_id}/{export_id}": {
            "delete": {
                "description": "Glue NFS Export를 삭제합니다.",
                "consumes": [
                    "application/x-www-form-urlencoded"
                ],
                "produces": [
                    "application/json"
                ],
                "tags": [
                    "NFS"
                ],
                "summary": "Delete of Glue NFS Export",
                "parameters": [
                    {
                        "type": "string",
                        "description": "NFS Cluster Identifier",
                        "name": "cluster_id",
                        "in": "path",
                        "required": true
                    },
                    {
                        "type": "string",
                        "description": "NFS Export ID",
                        "name": "export_id",
                        "in": "path",
                        "required": true
                    }
                ],
                "responses": {
                    "200": {
                        "description": "Success",
                        "schema": {
                            "type": "string"
                        }
                    },
                    "400": {
                        "description": "Bad Request",
                        "schema": {
                            "$ref": "#/definitions/HTTP400BadRequest"
                        }
                    },
                    "404": {
                        "description": "Not Found",
                        "schema": {
                            "$ref": "#/definitions/HTTP404NotFound"
                        }
                    },
                    "500": {
                        "description": "Internal Server Error",
                        "schema": {
                            "$ref": "#/definitions/HTTP500InternalServerError"
                        }
                    }
                }
            }
        },
        "/api/v1/nfs/ingress": {
            "put": {
                "description": "Glue NFS Ingress Service를 수정합니다.",
                "consumes": [
                    "application/x-www-form-urlencoded"
                ],
                "produces": [
                    "application/json"
                ],
                "tags": [
                    "NFS-Ingress"
                ],
                "summary": "Update of Glue NFS Ingress Service",
                "parameters": [
                    {
                        "type": "string",
                        "description": "NFS Ingress Service Name",
                        "name": "service_id",
                        "in": "formData",
                        "required": true
                    },
                    {
                        "type": "array",
                        "items": {
                            "type": "string"
                        },
                        "collectionFormat": "multi",
                        "description": "NFS Ingress Host Name",
                        "name": "hostname",
                        "in": "formData",
                        "required": true
                    },
                    {
                        "type": "string",
                        "description": "NFS Cluster Type",
                        "name": "backend_service",
                        "in": "formData",
                        "required": true
                    },
                    {
                        "type": "string",
                        "description": "NFS Ingress Virtual Ip",
                        "name": "virtual_ip",
                        "in": "formData",
                        "required": true
                    },
                    {
                        "maximum": 65535,
                        "type": "integer",
                        "description": "NFS Ingress Access Port",
                        "name": "frontend_port",
                        "in": "formData",
                        "required": true
                    },
                    {
                        "maximum": 65535,
                        "type": "integer",
                        "description": "NFS Ingress HA Proxy for Load Balancer Port",
                        "name": "monitor_port",
                        "in": "formData",
                        "required": true
                    },
                    {
                        "type": "array",
                        "items": {
                            "type": "string"
                        },
                        "collectionFormat": "multi",
                        "description": "NFS Ingress Vitual IP of CIDR Networks",
                        "name": "virtual_interface_networks",
                        "in": "formData"
                    }
                ],
                "responses": {
                    "200": {
                        "description": "Success",
                        "schema": {
                            "type": "string"
                        }
                    },
                    "400": {
                        "description": "Bad Request",
                        "schema": {
                            "$ref": "#/definitions/HTTP400BadRequest"
                        }
                    },
                    "404": {
                        "description": "Not Found",
                        "schema": {
                            "$ref": "#/definitions/HTTP404NotFound"
                        }
                    },
                    "500": {
                        "description": "Internal Server Error",
                        "schema": {
                            "$ref": "#/definitions/HTTP500InternalServerError"
                        }
                    }
                }
            },
            "post": {
                "description": "Glue NFS Ingress Service를 생성합니다.",
                "consumes": [
                    "application/x-www-form-urlencoded"
                ],
                "produces": [
                    "application/json"
                ],
                "tags": [
                    "NFS-Ingress"
                ],
                "summary": "Create of Glue NFS Ingress Service",
                "parameters": [
                    {
                        "type": "string",
                        "description": "NFS Ingress Service Name",
                        "name": "service_id",
                        "in": "formData",
                        "required": true
                    },
                    {
                        "type": "array",
                        "items": {
                            "type": "string"
                        },
                        "collectionFormat": "multi",
                        "description": "NFS Ingress Host Name",
                        "name": "hostname",
                        "in": "formData",
                        "required": true
                    },
                    {
                        "type": "string",
                        "description": "NFS Cluster Type",
                        "name": "backend_service",
                        "in": "formData",
                        "required": true
                    },
                    {
                        "type": "string",
                        "description": "NFS Ingress Virtual Ip",
                        "name": "virtual_ip",
                        "in": "formData",
                        "required": true
                    },
                    {
                        "maximum": 65535,
                        "type": "integer",
                        "description": "NFS Ingress Access Port",
                        "name": "frontend_port",
                        "in": "formData",
                        "required": true
                    },
                    {
                        "maximum": 65535,
                        "type": "integer",
                        "description": "NFS Ingress HA Proxy for Load Balancer Port",
                        "name": "monitor_port",
                        "in": "formData",
                        "required": true
                    },
                    {
                        "type": "array",
                        "items": {
                            "type": "string"
                        },
                        "collectionFormat": "multi",
                        "description": "NFS Ingress Vitual IP of CIDR Networks",
                        "name": "virtual_interface_networks",
                        "in": "formData"
                    }
                ],
                "responses": {
                    "200": {
                        "description": "Success",
                        "schema": {
                            "type": "string"
                        }
                    },
                    "400": {
                        "description": "Bad Request",
                        "schema": {
                            "$ref": "#/definitions/HTTP400BadRequest"
                        }
                    },
                    "404": {
                        "description": "Not Found",
                        "schema": {
                            "$ref": "#/definitions/HTTP404NotFound"
                        }
                    },
                    "500": {
                        "description": "Internal Server Error",
                        "schema": {
                            "$ref": "#/definitions/HTTP500InternalServerError"
                        }
                    }
                }
            }
        },
        "/api/v1/nfs/{cluster_id}": {
            "delete": {
                "description": "Glue NFS Cluster를 삭제합니다.",
                "consumes": [
                    "application/x-www-form-urlencoded"
                ],
                "produces": [
                    "application/json"
                ],
                "tags": [
                    "NFS"
                ],
                "summary": "Delete of Glue NFS Cluster",
                "parameters": [
                    {
                        "type": "string",
                        "description": "NFS Cluster Identifier",
                        "name": "cluster_id",
                        "in": "path",
                        "required": true
                    }
                ],
                "responses": {
                    "200": {
                        "description": "Success",
                        "schema": {
                            "type": "string"
                        }
                    },
                    "400": {
                        "description": "Bad Request",
                        "schema": {
                            "$ref": "#/definitions/HTTP400BadRequest"
                        }
                    },
                    "404": {
                        "description": "Not Found",
                        "schema": {
                            "$ref": "#/definitions/HTTP404NotFound"
                        }
                    },
                    "500": {
                        "description": "Internal Server Error",
                        "schema": {
                            "$ref": "#/definitions/HTTP500InternalServerError"
                        }
                    }
                }
            }
        },
        "/api/v1/nfs/{cluster_id}/{port}": {
            "put": {
                "description": "Glue NFS Cluster를 수정합니다.",
                "consumes": [
                    "application/x-www-form-urlencoded"
                ],
                "produces": [
                    "application/json"
                ],
                "tags": [
                    "NFS"
                ],
                "summary": "Update of Glue NFS Cluster",
                "parameters": [
                    {
                        "type": "string",
                        "description": "NFS Cluster Identifier",
                        "name": "cluster_id",
                        "in": "path",
                        "required": true
                    },
                    {
                        "type": "string",
                        "description": "Cluster Port",
                        "name": "port",
                        "in": "path",
                        "required": true
                    },
                    {
                        "type": "array",
                        "items": {
                            "type": "string"
                        },
                        "collectionFormat": "multi",
                        "description": "Cluster Daemon Hostname",
                        "name": "hostname",
                        "in": "formData",
                        "required": true
                    },
                    {
                        "type": "integer",
                        "description": "Cluster Daemon Service Count",
                        "name": "service_count",
                        "in": "formData"
                    }
                ],
                "responses": {
                    "200": {
                        "description": "Success",
                        "schema": {
                            "type": "string"
                        }
                    },
                    "400": {
                        "description": "Bad Request",
                        "schema": {
                            "$ref": "#/definitions/HTTP400BadRequest"
                        }
                    },
                    "404": {
                        "description": "Not Found",
                        "schema": {
                            "$ref": "#/definitions/HTTP404NotFound"
                        }
                    },
                    "500": {
                        "description": "Internal Server Error",
                        "schema": {
                            "$ref": "#/definitions/HTTP500InternalServerError"
                        }
                    }
                }
            },
            "post": {
                "description": "Glue NFS Cluster를 생성합니다.",
                "consumes": [
                    "application/x-www-form-urlencoded"
                ],
                "produces": [
                    "application/json"
                ],
                "tags": [
                    "NFS"
                ],
                "summary": "Create of Glue NFS Cluster",
                "parameters": [
                    {
                        "type": "string",
                        "description": "NFS Cluster Identifier",
                        "name": "cluster_id",
                        "in": "path",
                        "required": true
                    },
                    {
                        "type": "string",
                        "description": "Cluster Port",
                        "name": "port",
                        "in": "path",
                        "required": true
                    },
                    {
                        "type": "array",
                        "items": {
                            "type": "string"
                        },
                        "collectionFormat": "multi",
                        "description": "Cluster Daemon Hostname",
                        "name": "hostname",
                        "in": "formData",
                        "required": true
                    },
                    {
                        "type": "integer",
                        "description": "Cluster Daemon Service Count",
                        "name": "service_count",
                        "in": "formData"
                    }
                ],
                "responses": {
                    "200": {
                        "description": "Success",
                        "schema": {
                            "type": "string"
                        }
                    },
                    "400": {
                        "description": "Bad Request",
                        "schema": {
                            "$ref": "#/definitions/HTTP400BadRequest"
                        }
                    },
                    "404": {
                        "description": "Not Found",
                        "schema": {
                            "$ref": "#/definitions/HTTP404NotFound"
                        }
                    },
                    "500": {
                        "description": "Internal Server Error",
                        "schema": {
                            "$ref": "#/definitions/HTTP500InternalServerError"
                        }
                    }
                }
            }
        },
        "/api/v1/pool": {
            "get": {
                "description": "Glue 의 스토리지 풀 목록을 보여줍니다.",
                "consumes": [
                    "application/x-www-form-urlencoded"
                ],
                "produces": [
                    "application/json"
                ],
                "tags": [
                    "Pool"
                ],
                "summary": "List Pools of Glue",
                "parameters": [
                    {
                        "type": "string",
                        "description": "pool_type",
                        "name": "pool_type",
                        "in": "query"
                    }
                ],
                "responses": {
                    "200": {
                        "description": "OK",
                        "schema": {}
                    },
                    "400": {
                        "description": "Bad Request",
                        "schema": {
                            "$ref": "#/definitions/HTTP400BadRequest"
                        }
                    },
                    "404": {
                        "description": "Not Found",
                        "schema": {
                            "$ref": "#/definitions/HTTP404NotFound"
                        }
                    },
                    "500": {
                        "description": "Internal Server Error",
                        "schema": {
                            "$ref": "#/definitions/HTTP500InternalServerError"
                        }
                    }
                }
            }
        },
        "/api/v1/pool/{pool_name}": {
            "delete": {
                "description": "Glue 스토리지 풀을 삭제합니다.",
                "consumes": [
                    "application/x-www-form-urlencoded"
                ],
                "produces": [
                    "application/json"
                ],
                "tags": [
                    "Pool"
                ],
                "summary": "Delete of Pool",
                "parameters": [
                    {
                        "type": "string",
                        "description": "pool_name",
                        "name": "pool_name",
                        "in": "path",
                        "required": true
                    }
                ],
                "responses": {
                    "200": {
                        "description": "Success",
                        "schema": {
                            "type": "string"
                        }
                    },
                    "400": {
                        "description": "Bad Request",
                        "schema": {
                            "$ref": "#/definitions/HTTP400BadRequest"
                        }
                    },
                    "404": {
                        "description": "Not Found",
                        "schema": {
                            "$ref": "#/definitions/HTTP404NotFound"
                        }
                    },
                    "500": {
                        "description": "Internal Server Error",
                        "schema": {
                            "$ref": "#/definitions/HTTP500InternalServerError"
                        }
                    }
                }
            }
        },
        "/api/v1/rgw": {
            "get": {
                "description": "RADOS Gateway Daemon 정보를 가져옵니다.",
                "consumes": [
                    "application/x-www-form-urlencoded"
                ],
                "produces": [
                    "application/json"
                ],
                "tags": [
                    "RGW"
                ],
                "summary": "Show List of RADOS Gateway Daemon",
                "responses": {
                    "200": {
                        "description": "OK",
                        "schema": {
                            "type": "array",
                            "items": {
                                "type": "object",
                                "properties": {
                                    "default": {
                                        "type": "boolean"
                                    },
                                    "id": {
                                        "type": "string"
                                    },
                                    "port": {
                                        "type": "integer"
                                    },
                                    "realm_name": {
                                        "type": "string"
                                    },
                                    "server_hostname": {
                                        "type": "string"
                                    },
                                    "service_map_id": {
                                        "type": "string"
                                    },
                                    "version": {
                                        "type": "string"
                                    },
                                    "zone_name": {
                                        "type": "string"
                                    },
                                    "zonegroup_name": {
                                        "type": "string"
                                    }
                                }
                            }
                        }
                    },
                    "400": {
                        "description": "Bad Request",
                        "schema": {
                            "$ref": "#/definitions/HTTP400BadRequest"
                        }
                    },
                    "404": {
                        "description": "Not Found",
                        "schema": {
                            "$ref": "#/definitions/HTTP404NotFound"
                        }
                    },
                    "500": {
                        "description": "Internal Server Error",
                        "schema": {
                            "$ref": "#/definitions/HTTP500InternalServerError"
                        }
                    }
                }
            },
            "put": {
                "description": "RADOS Gateway Service를 수정합니다.",
                "consumes": [
                    "application/x-www-form-urlencoded"
                ],
                "produces": [
                    "application/json"
                ],
                "tags": [
                    "RGW"
                ],
                "summary": "Update of RADOS Gateway Service",
                "parameters": [
                    {
                        "type": "string",
                        "description": "RGW Service Name",
                        "name": "service_name",
                        "in": "formData",
                        "required": true
                    },
                    {
                        "type": "string",
                        "description": "RGW Realm Name",
                        "name": "realm_name",
                        "in": "formData"
                    },
                    {
                        "type": "string",
                        "description": "RGW Zone Group Name",
                        "name": "zonegroup_name",
                        "in": "formData"
                    },
                    {
                        "type": "string",
                        "description": "RGW Zone Name",
                        "name": "zone_name",
                        "in": "formData"
                    },
                    {
                        "type": "integer",
                        "description": "Service Port(default: 80)",
                        "name": "port",
                        "in": "formData"
                    },
                    {
                        "type": "array",
                        "items": {
                            "type": "string"
                        },
                        "collectionFormat": "multi",
                        "description": "Service Placement Hosts",
                        "name": "hosts",
                        "in": "formData",
                        "required": true
                    }
                ],
                "responses": {
                    "200": {
                        "description": "OK",
                        "schema": {
                            "type": "string"
                        }
                    },
                    "400": {
                        "description": "Bad Request",
                        "schema": {
                            "$ref": "#/definitions/HTTP400BadRequest"
                        }
                    },
                    "404": {
                        "description": "Not Found",
                        "schema": {
                            "$ref": "#/definitions/HTTP404NotFound"
                        }
                    },
                    "500": {
                        "description": "Internal Server Error",
                        "schema": {
                            "$ref": "#/definitions/HTTP500InternalServerError"
                        }
                    }
                }
            },
            "post": {
                "description": "RADOS Gateway Service를 생성합니다.",
                "consumes": [
                    "application/x-www-form-urlencoded"
                ],
                "produces": [
                    "application/json"
                ],
                "tags": [
                    "RGW"
                ],
                "summary": "Create of RADOS Gateway Service",
                "parameters": [
                    {
                        "type": "string",
                        "description": "RGW Service Name",
                        "name": "service_name",
                        "in": "formData",
                        "required": true
                    },
                    {
                        "type": "string",
                        "description": "RGW Realm Name",
                        "name": "realm_name",
                        "in": "formData"
                    },
                    {
                        "type": "string",
                        "description": "RGW Zone Group Name",
                        "name": "zonegroup_name",
                        "in": "formData"
                    },
                    {
                        "type": "string",
                        "description": "RGW Zone Name",
                        "name": "zone_name",
                        "in": "formData"
                    },
                    {
                        "type": "integer",
                        "description": "Service Port(default: 80)",
                        "name": "port",
                        "in": "formData"
                    },
                    {
                        "type": "array",
                        "items": {
                            "type": "string"
                        },
                        "collectionFormat": "multi",
                        "description": "Service Placement Hosts",
                        "name": "hosts",
                        "in": "formData",
                        "required": true
                    }
                ],
                "responses": {
                    "200": {
                        "description": "OK",
                        "schema": {
                            "type": "string"
                        }
                    },
                    "400": {
                        "description": "Bad Request",
                        "schema": {
                            "$ref": "#/definitions/HTTP400BadRequest"
                        }
                    },
                    "404": {
                        "description": "Not Found",
                        "schema": {
                            "$ref": "#/definitions/HTTP404NotFound"
                        }
                    },
                    "500": {
                        "description": "Internal Server Error",
                        "schema": {
                            "$ref": "#/definitions/HTTP500InternalServerError"
                        }
                    }
                }
            }
        },
        "/api/v1/rgw/quota": {
            "post": {
                "description": "RADOS Gateway Quota를 설정 및 활성화합니다.",
                "consumes": [
                    "application/x-www-form-urlencoded"
                ],
                "produces": [
                    "application/json"
                ],
                "tags": [
                    "RGW"
                ],
                "summary": "Setting of RADOS Gateway Quota",
                "parameters": [
                    {
                        "type": "string",
                        "description": "RGW User ID Name",
                        "name": "username",
                        "in": "formData",
                        "required": true
                    },
                    {
                        "enum": [
                            "user",
                            "bucket"
                        ],
                        "type": "string",
                        "description": "RGW Quota Target",
                        "name": "scope",
                        "in": "formData",
                        "required": true
                    },
                    {
                        "type": "integer",
                        "description": "RGW Quota Max Objects",
                        "name": "max_objects",
                        "in": "formData",
                        "required": true
                    },
                    {
                        "type": "string",
                        "description": "RGW Quota Max Size(B/K/M/G/T)",
                        "name": "max_size",
                        "in": "formData",
                        "required": true
                    },
                    {
                        "enum": [
                            "enable",
                            "disable"
                        ],
                        "type": "string",
                        "default": "enable",
                        "description": "RGW Quota Whether Activated",
                        "name": "state",
                        "in": "formData",
                        "required": true
                    }
                ],
                "responses": {
                    "200": {
                        "description": "Success",
                        "schema": {
                            "type": "string"
                        }
                    },
                    "400": {
                        "description": "Bad Request",
                        "schema": {
                            "$ref": "#/definitions/HTTP400BadRequest"
                        }
                    },
                    "404": {
                        "description": "Not Found",
                        "schema": {
                            "$ref": "#/definitions/HTTP404NotFound"
                        }
                    },
                    "500": {
                        "description": "Internal Server Error",
                        "schema": {
                            "$ref": "#/definitions/HTTP500InternalServerError"
                        }
                    }
                }
            }
        },
        "/api/v1/rgw/user": {
            "get": {
                "description": "RADOS Gateway User의 리스트 및 정보를 보여줍니다.",
                "consumes": [
                    "application/x-www-form-urlencoded"
                ],
                "produces": [
                    "application/json"
                ],
                "tags": [
                    "RGW-User"
                ],
                "summary": "List and Info of RADOS Gateway Users",
                "responses": {
                    "200": {
                        "description": "OK",
                        "schema": {
                            "$ref": "#/definitions/RgwUserInfo"
                        }
                    },
                    "400": {
                        "description": "Bad Request",
                        "schema": {
                            "$ref": "#/definitions/HTTP400BadRequest"
                        }
                    },
                    "404": {
                        "description": "Not Found",
                        "schema": {
                            "$ref": "#/definitions/HTTP404NotFound"
                        }
                    },
                    "500": {
                        "description": "Internal Server Error",
                        "schema": {
                            "$ref": "#/definitions/HTTP500InternalServerError"
                        }
                    }
                }
            },
            "put": {
                "description": "RADOS Gateway User를 수정합니다.",
                "consumes": [
                    "application/x-www-form-urlencoded"
                ],
                "produces": [
                    "application/json"
                ],
                "tags": [
                    "RGW-User"
                ],
                "summary": "Update of RADOS Gateway User",
                "parameters": [
                    {
                        "type": "string",
                        "description": "RGW User ID Name",
                        "name": "username",
                        "in": "formData",
                        "required": true
                    },
                    {
                        "type": "string",
                        "description": "RGW User Display Name",
                        "name": "display_name",
                        "in": "formData"
                    },
                    {
                        "type": "string",
                        "description": "RGW User Email ",
                        "name": "email",
                        "in": "formData"
                    },
                    {
                        "enum": [
                            "s3"
                        ],
                        "type": "string",
                        "description": "RGW User S3",
                        "name": "key_type",
                        "in": "formData"
                    },
                    {
                        "type": "string",
                        "description": "RGW User S3 Access Key",
                        "name": "access_key",
                        "in": "formData"
                    },
                    {
                        "type": "string",
                        "description": "RGW User S3 Secret Key",
                        "name": "secret_key",
                        "in": "formData"
                    }
                ],
                "responses": {
                    "200": {
                        "description": "Success",
                        "schema": {
                            "type": "string"
                        }
                    },
                    "400": {
                        "description": "Bad Request",
                        "schema": {
                            "$ref": "#/definitions/HTTP400BadRequest"
                        }
                    },
                    "404": {
                        "description": "Not Found",
                        "schema": {
                            "$ref": "#/definitions/HTTP404NotFound"
                        }
                    },
                    "500": {
                        "description": "Internal Server Error",
                        "schema": {
                            "$ref": "#/definitions/HTTP500InternalServerError"
                        }
                    }
                }
            },
            "post": {
                "description": "RADOS Gateway User를 생성합니다.",
                "consumes": [
                    "application/x-www-form-urlencoded"
                ],
                "produces": [
                    "application/json"
                ],
                "tags": [
                    "RGW-User"
                ],
                "summary": "Create of RADOS Gateway User",
                "parameters": [
                    {
                        "type": "string",
                        "description": "RGW User ID Name",
                        "name": "username",
                        "in": "formData",
                        "required": true
                    },
                    {
                        "type": "string",
                        "description": "RGW  User Display Name",
                        "name": "display_name",
                        "in": "formData",
                        "required": true
                    },
                    {
                        "type": "string",
                        "description": "RGW User Email",
                        "name": "email",
                        "in": "formData"
                    }
                ],
                "responses": {
                    "200": {
                        "description": "Success",
                        "schema": {
                            "type": "string"
                        }
                    },
                    "400": {
                        "description": "Bad Request",
                        "schema": {
                            "$ref": "#/definitions/HTTP400BadRequest"
                        }
                    },
                    "404": {
                        "description": "Not Found",
                        "schema": {
                            "$ref": "#/definitions/HTTP404NotFound"
                        }
                    },
                    "500": {
                        "description": "Internal Server Error",
                        "schema": {
                            "$ref": "#/definitions/HTTP500InternalServerError"
                        }
                    }
                }
            },
            "delete": {
                "description": "RADOS Gateway User를 삭제합니다.",
                "consumes": [
                    "application/x-www-form-urlencoded"
                ],
                "produces": [
                    "application/json"
                ],
                "tags": [
                    "RGW-User"
                ],
                "summary": "Delete of RADOS Gateway User",
                "parameters": [
                    {
                        "type": "string",
                        "description": "RGW User ID Name",
                        "name": "username",
                        "in": "query",
                        "required": true
                    }
                ],
                "responses": {
                    "200": {
                        "description": "Success",
                        "schema": {
                            "type": "string"
                        }
                    },
                    "400": {
                        "description": "Bad Request",
                        "schema": {
                            "$ref": "#/definitions/HTTP400BadRequest"
                        }
                    },
                    "404": {
                        "description": "Not Found",
                        "schema": {
                            "$ref": "#/definitions/HTTP404NotFound"
                        }
                    },
                    "500": {
                        "description": "Internal Server Error",
                        "schema": {
                            "$ref": "#/definitions/HTTP500InternalServerError"
                        }
                    }
                }
            }
        },
        "/api/v1/service": {
            "get": {
                "description": "Glue 서비스 목록 또는 정보를 보여줍니다.",
                "consumes": [
                    "application/x-www-form-urlencoded"
                ],
                "produces": [
                    "application/json"
                ],
                "tags": [
                    "Service"
                ],
                "summary": "Show List or Info of Glue Service",
                "parameters": [
                    {
                        "type": "string",
                        "description": "Glue Service Name",
                        "name": "service_name",
                        "in": "query"
                    },
                    {
                        "type": "string",
                        "description": "Glue Service Type",
                        "name": "service_type",
                        "in": "query"
                    }
                ],
                "responses": {
                    "200": {
                        "description": "OK",
                        "schema": {}
                    },
                    "400": {
                        "description": "Bad Request",
                        "schema": {
                            "$ref": "#/definitions/HTTP400BadRequest"
                        }
                    },
                    "404": {
                        "description": "Not Found",
                        "schema": {
                            "$ref": "#/definitions/HTTP404NotFound"
                        }
                    },
                    "500": {
                        "description": "Internal Server Error",
                        "schema": {
                            "$ref": "#/definitions/HTTP500InternalServerError"
                        }
                    }
                }
            }
        },
        "/api/v1/service/{service_name}": {
            "post": {
                "description": "Glue 서비스를 제어합니다.",
                "consumes": [
                    "application/x-www-form-urlencoded"
                ],
                "produces": [
                    "application/json"
                ],
                "tags": [
                    "Service"
                ],
                "summary": "Control of Glue Service",
                "parameters": [
                    {
                        "type": "string",
                        "description": "Glue Service Name",
                        "name": "service_name",
                        "in": "path",
                        "required": true
                    },
                    {
                        "enum": [
                            "start",
                            "stop",
                            "restart"
                        ],
                        "type": "string",
                        "description": "Glue Service Control",
                        "name": "control",
                        "in": "query",
                        "required": true
                    }
                ],
                "responses": {
                    "200": {
                        "description": "Success",
                        "schema": {
                            "type": "string"
                        }
                    },
                    "400": {
                        "description": "Bad Request",
                        "schema": {
                            "$ref": "#/definitions/HTTP400BadRequest"
                        }
                    },
                    "404": {
                        "description": "Not Found",
                        "schema": {
                            "$ref": "#/definitions/HTTP404NotFound"
                        }
                    },
                    "500": {
                        "description": "Internal Server Error",
                        "schema": {
                            "$ref": "#/definitions/HTTP500InternalServerError"
                        }
                    }
                }
            },
            "delete": {
                "description": "Glue 서비스를 삭제합니다.",
                "consumes": [
                    "application/x-www-form-urlencoded"
                ],
                "produces": [
                    "application/json"
                ],
                "tags": [
                    "Service"
                ],
                "summary": "Delete of Glue Service",
                "parameters": [
                    {
                        "type": "string",
                        "description": "Glue Service Name",
                        "name": "service_name",
                        "in": "path",
                        "required": true
                    }
                ],
                "responses": {
                    "200": {
                        "description": "Success",
                        "schema": {
                            "type": "string"
                        }
                    },
                    "400": {
                        "description": "Bad Request",
                        "schema": {
                            "$ref": "#/definitions/HTTP400BadRequest"
                        }
                    },
                    "404": {
                        "description": "Not Found",
                        "schema": {
                            "$ref": "#/definitions/HTTP404NotFound"
                        }
                    },
                    "500": {
                        "description": "Internal Server Error",
                        "schema": {
                            "$ref": "#/definitions/HTTP500InternalServerError"
                        }
                    }
                }
            }
        },
        "/api/v1/smb": {
            "get": {
                "description": "SMB 서비스 데몬 상태를 조회합니다.",
                "consumes": [
                    "application/x-www-form-urlencoded"
                ],
                "produces": [
                    "application/json"
                ],
                "tags": [
                    "SMB"
                ],
                "summary": "Show Status of Smb Servcie Daemon",
                "responses": {
                    "200": {
                        "description": "OK",
                        "schema": {
                            "$ref": "#/definitions/SmbStatus"
                        }
                    },
                    "400": {
                        "description": "Bad Request",
                        "schema": {
                            "$ref": "#/definitions/HTTP400BadRequest"
                        }
                    },
                    "404": {
                        "description": "Not Found",
                        "schema": {
                            "$ref": "#/definitions/HTTP404NotFound"
                        }
                    },
                    "500": {
                        "description": "Internal Server Error",
                        "schema": {
                            "$ref": "#/definitions/HTTP500InternalServerError"
                        }
                    }
                }
            },
            "post": {
                "description": "SMB 서비스 전체를 생성합니다.",
                "consumes": [
                    "application/x-www-form-urlencoded"
                ],
                "produces": [
                    "application/json"
                ],
                "tags": [
                    "SMB"
                ],
                "summary": "Create of Smb Service",
                "parameters": [
                    {
                        "type": "array",
                        "items": {
                            "type": "string"
                        },
                        "collectionFormat": "multi",
                        "description": "SMB Server Host Name",
                        "name": "hostname",
                        "in": "formData",
                        "required": true
                    },
                    {
                        "type": "string",
                        "description": "SMB Username",
                        "name": "username",
                        "in": "formData",
                        "required": true
                    },
                    {
                        "type": "string",
                        "description": "SMB Password",
                        "name": "password",
                        "in": "formData",
                        "required": true
                    },
                    {
                        "type": "string",
                        "description": "SMB Share Folder Name",
                        "name": "folder_name",
                        "in": "formData",
                        "required": true
                    },
                    {
                        "type": "string",
                        "description": "SMB Server Actual Shared Path",
                        "name": "path",
                        "in": "formData",
                        "required": true
                    },
                    {
                        "type": "string",
                        "description": "Glue File System Name",
                        "name": "fs_name",
                        "in": "formData",
                        "required": true
                    },
                    {
                        "type": "string",
                        "description": "Glue File System Volume Path",
                        "name": "volume_path",
                        "in": "formData",
                        "required": true
                    }
                ],
                "responses": {
                    "200": {
                        "description": "Success",
                        "schema": {
                            "type": "string"
                        }
                    },
                    "400": {
                        "description": "Bad Request",
                        "schema": {
                            "$ref": "#/definitions/HTTP400BadRequest"
                        }
                    },
                    "404": {
                        "description": "Not Found",
                        "schema": {
                            "$ref": "#/definitions/HTTP404NotFound"
                        }
                    },
                    "500": {
                        "description": "Internal Server Error",
                        "schema": {
                            "$ref": "#/definitions/HTTP500InternalServerError"
                        }
                    }
                }
            },
            "delete": {
                "description": "SMB 서비스 전체를 삭제합니다.",
                "consumes": [
                    "application/x-www-form-urlencoded"
                ],
                "produces": [
                    "application/json"
                ],
                "tags": [
                    "SMB"
                ],
                "summary": "Delete of Smb Service",
                "parameters": [
                    {
                        "type": "array",
                        "items": {
                            "type": "string"
                        },
                        "collectionFormat": "multi",
                        "description": "SMB Server Host Name",
                        "name": "hostname",
                        "in": "query",
                        "required": true
                    }
                ],
                "responses": {
                    "200": {
                        "description": "Success",
                        "schema": {
                            "type": "string"
                        }
                    },
                    "400": {
                        "description": "Bad Request",
                        "schema": {
                            "$ref": "#/definitions/HTTP400BadRequest"
                        }
                    },
                    "404": {
                        "description": "Not Found",
                        "schema": {
                            "$ref": "#/definitions/HTTP404NotFound"
                        }
                    },
                    "500": {
                        "description": "Internal Server Error",
                        "schema": {
                            "$ref": "#/definitions/HTTP500InternalServerError"
                        }
                    }
                }
            }
        },
        "/api/v1/smb/user": {
            "put": {
                "description": "SMB 서비스 사용자의 패스워드를 변경합니다.",
                "consumes": [
                    "application/x-www-form-urlencoded"
                ],
                "produces": [
                    "application/json"
                ],
                "tags": [
                    "SMB"
                ],
                "summary": "Update User of Smb Service",
                "parameters": [
                    {
                        "type": "array",
                        "items": {
                            "type": "string"
                        },
                        "collectionFormat": "multi",
                        "description": "SMB Server Host Name",
                        "name": "hostname",
                        "in": "formData",
                        "required": true
                    },
                    {
                        "type": "string",
                        "description": "SMB Username",
                        "name": "username",
                        "in": "formData",
                        "required": true
                    },
                    {
                        "type": "string",
                        "description": "SMB Password",
                        "name": "password",
                        "in": "formData",
                        "required": true
                    }
                ],
                "responses": {
                    "200": {
                        "description": "Success",
                        "schema": {
                            "type": "string"
                        }
                    },
                    "400": {
                        "description": "Bad Request",
                        "schema": {
                            "$ref": "#/definitions/HTTP400BadRequest"
                        }
                    },
                    "404": {
                        "description": "Not Found",
                        "schema": {
                            "$ref": "#/definitions/HTTP404NotFound"
                        }
                    },
                    "500": {
                        "description": "Internal Server Error",
                        "schema": {
                            "$ref": "#/definitions/HTTP500InternalServerError"
                        }
                    }
                }
            },
            "post": {
                "description": "SMB 서비스 사용자를 생성합니다.",
                "consumes": [
                    "application/x-www-form-urlencoded"
                ],
                "produces": [
                    "application/json"
                ],
                "tags": [
                    "SMB"
                ],
                "summary": "Create User of Smb Service",
                "parameters": [
                    {
                        "type": "array",
                        "items": {
                            "type": "string"
                        },
                        "collectionFormat": "multi",
                        "description": "SMB Server Host Name",
                        "name": "hostname",
                        "in": "formData",
                        "required": true
                    },
                    {
                        "type": "string",
                        "description": "SMB Username",
                        "name": "username",
                        "in": "formData",
                        "required": true
                    },
                    {
                        "type": "string",
                        "description": "SMB Password",
                        "name": "password",
                        "in": "formData",
                        "required": true
                    }
                ],
                "responses": {
                    "200": {
                        "description": "Success",
                        "schema": {
                            "type": "string"
                        }
                    },
                    "400": {
                        "description": "Bad Request",
                        "schema": {
                            "$ref": "#/definitions/HTTP400BadRequest"
                        }
                    },
                    "404": {
                        "description": "Not Found",
                        "schema": {
                            "$ref": "#/definitions/HTTP404NotFound"
                        }
                    },
                    "500": {
                        "description": "Internal Server Error",
                        "schema": {
                            "$ref": "#/definitions/HTTP500InternalServerError"
                        }
                    }
                }
            },
            "delete": {
                "description": "SMB 서비스 사용자를 삭제합니다.",
                "consumes": [
                    "application/x-www-form-urlencoded"
                ],
                "produces": [
                    "application/json"
                ],
                "tags": [
                    "SMB"
                ],
                "summary": "Delete User of Smb Service",
                "parameters": [
                    {
                        "type": "array",
                        "items": {
                            "type": "string"
                        },
                        "collectionFormat": "multi",
                        "description": "SMB Server Host Name",
                        "name": "hostname",
                        "in": "query",
                        "required": true
                    },
                    {
                        "type": "string",
                        "description": "SMB Username",
                        "name": "username",
                        "in": "query",
                        "required": true
                    }
                ],
                "responses": {
                    "200": {
                        "description": "Success",
                        "schema": {
                            "type": "string"
                        }
                    },
                    "400": {
                        "description": "Bad Request",
                        "schema": {
                            "$ref": "#/definitions/HTTP400BadRequest"
                        }
                    },
                    "404": {
                        "description": "Not Found",
                        "schema": {
                            "$ref": "#/definitions/HTTP404NotFound"
                        }
                    },
                    "500": {
                        "description": "Internal Server Error",
                        "schema": {
                            "$ref": "#/definitions/HTTP500InternalServerError"
                        }
                    }
                }
            }
        },
        "/version": {
            "get": {
                "description": "API 의 버전을 보여줍니다.",
                "consumes": [
                    "application/x-www-form-urlencoded"
                ],
                "produces": [
                    "application/json"
                ],
                "tags": [
                    "API"
                ],
                "summary": "Show Versions of API",
                "responses": {
                    "200": {
                        "description": "OK",
                        "schema": {
                            "$ref": "#/definitions/Version"
                        }
                    },
                    "400": {
                        "description": "Bad Request",
                        "schema": {
                            "$ref": "#/definitions/HTTP400BadRequest"
                        }
                    },
                    "404": {
                        "description": "Not Found",
                        "schema": {
                            "$ref": "#/definitions/HTTP404NotFound"
                        }
                    },
                    "500": {
                        "description": "Internal Server Error",
                        "schema": {
                            "$ref": "#/definitions/HTTP500InternalServerError"
                        }
                    }
                }
            }
        }
    },
    "definitions": {
        "Auth": {
            "type": "object",
            "properties": {
                "mutual_password": {
                    "type": "string"
                },
                "mutual_user": {
                    "type": "string"
                },
                "password": {
                    "type": "string"
                },
                "user": {
                    "type": "string"
                }
            }
        },
        "FsGetInfo": {
            "description": "GlueFS의 상세정보 구조체",
            "type": "object",
            "properties": {
                "id": {
                    "type": "integer"
                },
                "mdsmap": {
                    "type": "object",
                    "properties": {
                        "bal_rank_mask": {
                            "type": "string"
                        },
                        "balancer": {
                            "type": "string"
                        },
                        "created": {
                            "type": "string"
                        },
                        "damaged": {
                            "type": "array",
                            "items": {}
                        },
                        "data_pools": {
                            "type": "array",
                            "items": {
                                "type": "integer"
                            }
                        },
                        "enabled": {
                            "type": "boolean"
                        },
                        "epoch": {
                            "type": "integer"
                        },
                        "ever_allowed_features": {
                            "type": "integer"
                        },
                        "explicitly_allowed_features": {
                            "type": "integer"
                        },
                        "failed": {
                            "type": "array",
                            "items": {}
                        },
                        "flags": {
                            "type": "integer"
                        },
                        "flags_state": {
                            "type": "object",
                            "properties": {
                                "allow_multimds_snaps": {
                                    "type": "boolean"
                                },
                                "allow_snaps": {
                                    "type": "boolean"
                                },
                                "allow_standby_replay": {
                                    "type": "boolean"
                                },
                                "joinable": {
                                    "type": "boolean"
                                },
                                "refuse_client_session": {
                                    "type": "boolean"
                                }
                            }
                        },
                        "fs_name": {
                            "type": "string"
                        },
                        "in": {
                            "type": "array",
                            "items": {
                                "type": "integer"
                            }
                        },
                        "info": {},
                        "last_failure": {
                            "type": "integer"
                        },
                        "last_failure_osd_epoch": {
                            "type": "integer"
                        },
                        "max_file_size": {
                            "type": "integer"
                        },
                        "max_mds": {
                            "type": "integer"
                        },
                        "metadata_pool": {
                            "type": "integer"
                        },
                        "modified": {
                            "type": "string"
                        },
                        "required_client_features": {
                            "type": "object"
                        },
                        "root": {
                            "type": "integer"
                        },
                        "session_autoclose": {
                            "type": "integer"
                        },
                        "session_timeout": {
                            "type": "integer"
                        },
                        "standby_count_wanted": {
                            "type": "integer"
                        },
                        "stopped": {
                            "type": "array",
                            "items": {}
                        },
                        "tableserver": {
                            "type": "integer"
                        },
                        "up": {
                            "type": "object",
                            "properties": {
                                "mds_0": {
                                    "type": "integer"
                                }
                            }
                        }
                    }
                }
            }
        },
        "FsStatus": {
            "description": "GlueFS의 상태 구조체",
            "type": "object",
            "properties": {
                "clients": {
                    "type": "array",
                    "items": {
                        "type": "object",
                        "properties": {
                            "clients": {
                                "type": "integer"
                            },
                            "fs": {
                                "type": "string"
                            }
                        }
                    }
                },
                "mds_version": {
                    "type": "array",
                    "items": {
                        "type": "object",
                        "properties": {
                            "daemon": {
                                "type": "array",
                                "items": {
                                    "type": "string"
                                }
                            },
                            "version": {
                                "type": "string"
                            }
                        }
                    }
                },
                "mdsmap": {
                    "type": "array",
                    "items": {
                        "type": "object",
                        "properties": {
                            "name": {
                                "type": "string"
                            },
                            "state": {
                                "type": "string"
                            }
                        }
>>>>>>> 8830e61a
                    }
                },
                "pools": {
                    "type": "array",
                    "items": {
                        "type": "object",
                        "properties": {
                            "avail": {
                                "type": "integer"
                            },
                            "id": {
                                "type": "integer"
                            },
                            "name": {
                                "type": "string"
                            },
                            "type": {
                                "type": "string"
                            },
                            "used": {
                                "type": "integer"
                            }
                        }
                    }
                }
            }
        },
        "GlueStatus": {
            "description": "Glue의 상태를 나타내는 구조체",
            "type": "object",
            "properties": {
                "election_epoch": {
                    "type": "integer",
                    "format": "uint32",
                    "example": 148
                },
                "fsid": {
                    "description": "Glue클러스터를 구분하는 ID",
                    "type": "string",
                    "format": "uuid",
                    "example": "9980ffe8-4bc1-11ee-9b1f-002481004170"
                },
                "fsmap": {
                    "type": "object",
                    "properties": {
                        "by_rank": {
                            "type": "array",
                            "items": {}
                        },
                        "epoch": {
                            "type": "integer"
                        },
                        "up:standby": {
                            "type": "integer"
                        }
                    }
                },
                "health": {
                    "type": "object",
                    "properties": {
                        "checks": {},
                        "mutes": {},
                        "status": {
                            "type": "string",
                            "format": "string",
                            "example": "HEALTH_WARN"
                        }
                    }
                },
                "mgrmap": {
                    "type": "object",
                    "properties": {
                        "available": {
                            "type": "boolean"
                        },
                        "modules": {
                            "type": "array",
                            "items": {
                                "type": "string"
                            }
                        },
                        "num_standbys": {
                            "type": "integer"
                        },
                        "services": {
                            "type": "object",
                            "properties": {
                                "dashboard": {
                                    "type": "string"
                                },
                                "prometheus": {
                                    "type": "string"
                                }
                            }
                        }
                    }
                },
                "monmap": {
                    "type": "object",
                    "properties": {
                        "epoch": {
                            "type": "integer"
                        },
                        "min_mon_release_name": {
                            "type": "string"
                        },
                        "num_mons": {
                            "type": "integer"
                        }
                    }
                },
                "osdmap": {
                    "type": "object",
                    "properties": {
                        "epoch": {
                            "type": "integer"
                        },
                        "num_in_osds": {
                            "type": "integer"
                        },
                        "num_osds": {
                            "type": "integer"
                        },
                        "num_remapped_pgs": {
                            "type": "integer"
                        },
                        "num_up_osds": {
                            "type": "integer"
                        },
                        "osd_in_since": {
                            "type": "integer"
                        },
                        "osd_up_since": {
                            "type": "integer"
                        }
                    }
                },
                "pgmap": {
                    "type": "object",
                    "properties": {
                        "bytes_avail": {
                            "type": "integer"
                        },
                        "bytes_total": {
                            "type": "integer"
                        },
                        "bytes_used": {
                            "type": "integer"
                        },
                        "data_bytes": {
                            "type": "integer"
                        },
                        "num_objects": {
                            "type": "integer"
                        },
                        "num_pgs": {
                            "type": "integer"
                        },
                        "num_pools": {
                            "type": "integer"
                        },
                        "pgs_by_state": {
                            "type": "array",
                            "items": {
                                "type": "object",
                                "properties": {
                                    "count": {
                                        "type": "integer"
                                    },
                                    "state_name": {
                                        "type": "string"
                                    }
                                }
                            }
                        },
                        "read_bytes_sec": {
                            "type": "integer"
                        },
                        "read_op_per_sec": {
                            "type": "integer"
                        },
                        "write_bytes_sec": {
                            "type": "integer"
                        },
                        "write_op_per_sec": {
                            "type": "integer"
                        }
                    }
                },
                "progress_events": {
                    "type": "object"
                },
                "quorum": {
                    "type": "array",
                    "items": {
                        "type": "integer"
                    }
                },
                "quorum_age": {
                    "type": "integer"
                },
                "quorum_names": {
                    "type": "array",
                    "items": {
                        "type": "string"
                    }
                },
                "servicemap": {
                    "type": "object",
                    "properties": {
                        "epoch": {
                            "type": "integer"
                        },
                        "modified": {
                            "type": "string"
                        },
                        "services": {}
                    }
                }
            }
        },
        "GlueVersion": {
            "description": "Glue의 버전",
            "type": "object",
            "properties": {
                "mds": {},
                "mgr": {},
                "mon": {},
                "osd": {},
                "overall": {},
                "rbd-mirror": {},
                "rgw": {}
            }
        },
        "HTTP400BadRequest": {
            "type": "object",
            "properties": {
                "code": {
                    "type": "integer",
                    "example": 400
                },
                "message": {
                    "type": "string",
                    "example": "status bad request"
                }
            }
        },
        "HTTP404NotFound": {
            "type": "object",
            "properties": {
                "code": {
                    "type": "integer",
                    "example": 404
                },
                "message": {
                    "type": "string",
                    "example": "Not Found"
                }
            }
        },
        "HTTP500InternalServerError": {
            "type": "object",
            "properties": {
                "code": {
                    "type": "integer",
                    "example": 500
                },
                "message": {
                    "type": "string",
                    "example": "InternalServerError"
                }
            }
        },
        "ImageMirror": {
            "type": "object",
            "properties": {
                "image": {
                    "type": "string"
                },
                "items": {
                    "type": "array",
                    "items": {
                        "$ref": "#/definitions/MirrorImageItem"
                    }
                },
                "namespace": {
                    "type": "string"
                },
                "pool": {
                    "type": "string"
                }
            }
        },
        "ImageStatus": {
            "type": "object",
            "properties": {
                "daemon_service": {
                    "type": "object",
                    "properties": {
                        "daemon_id": {
                            "type": "string"
                        },
                        "hostname": {
                            "type": "string"
                        },
                        "instance_id": {
                            "type": "string"
                        },
                        "service_id": {
                            "type": "string"
                        }
                    }
                },
                "description": {
                    "type": "string"
                },
                "global_id": {
                    "type": "string"
                },
                "last_update": {
                    "type": "string"
                },
                "name": {
                    "type": "string"
                },
                "peer_sites": {
                    "type": "array",
                    "items": {
                        "type": "object",
                        "properties": {
                            "description": {
                                "type": "string"
                            },
                            "last_update": {
                                "type": "string"
                            },
                            "mirror_uuids": {
                                "type": "string"
                            },
                            "site_name": {
                                "type": "string"
                            },
                            "state": {
                                "type": "string"
                            }
                        }
                    }
                },
                "snapshots": {
                    "type": "array",
                    "items": {
                        "type": "object",
                        "properties": {
                            "demoted": {
                                "type": "boolean"
                            },
                            "id": {
                                "type": "integer"
                            },
                            "mirror_peer_uuids": {
                                "type": "array",
                                "items": {
                                    "type": "string"
                                }
                            },
                            "name": {
                                "type": "string"
                            }
                        }
                    }
                },
                "state": {
                    "type": "string"
                }
            }
        },
        "Message": {
            "type": "object",
            "properties": {
                "message": {
                    "type": "string",
                    "example": "message"
                }
            }
        },
        "MirrorImage": {
            "type": "object",
            "properties": {
                "image": {
                    "type": "string"
                },
                "items": {
                    "type": "array",
                    "items": {
                        "$ref": "#/definitions/MirrorImageItem"
                    }
                },
                "namespace": {
                    "type": "string"
                },
                "pool": {
                    "type": "string"
                }
            }
        },
        "MirrorImageItem": {
            "type": "object",
            "properties": {
                "interval": {
                    "type": "string"
                },
                "start_time": {
                    "type": "string"
                }
            }
        },
        "MirrorList": {
            "type": "object",
            "properties": {
                "Local": {
                    "type": "array",
                    "items": {
                        "$ref": "#/definitions/MirrorImage"
                    }
                },
                "Remote": {
                    "type": "array",
                    "items": {
                        "$ref": "#/definitions/MirrorImage"
                    }
                }
            }
        },
        "MirrorSetup": {
            "type": "object",
            "properties": {
                "host": {
                    "type": "string"
                },
                "localClusterName": {
                    "description": "미러링 상태",
                    "type": "string"
                },
                "localToken": {
                    "type": "string"
                },
                "mirrorPool": {
                    "type": "string"
                },
                "privateKeyFile": {},
                "remoteClusterName": {
                    "description": "미러링 상태",
                    "type": "string"
                },
                "remoteToken": {
                    "type": "string"
                }
            }
        },
        "MirrorStatus": {
            "type": "object",
            "properties": {
                "daemon_health": {
                    "description": "미러링 데몬 상태",
                    "type": "string"
                },
                "health": {
                    "description": "미러링 상태",
                    "type": "string"
                },
                "image_health": {
                    "description": "이미지 상태",
                    "type": "string"
                },
                "states": {
                    "description": "이미지 상세"
                }
            }
        },
<<<<<<< HEAD
        "SmbStatus": {
            "type": "object",
            "properties": {
                "folder_name": {
                    "type": "string"
                },
                "fs_name": {
                    "type": "string"
                },
                "hostname": {
                    "type": "string"
                },
                "ip_address": {
                    "type": "string"
                },
                "names": {
                    "type": "string"
                },
                "path": {
                    "type": "string"
                },
                "port": {
                    "type": "array",
                    "items": {
                        "type": "integer"
                    }
                },
                "state": {
                    "type": "string"
                },
                "status": {
                    "type": "string"
                },
                "users": {
                    "type": "array",
                    "items": {
                        "type": "string"
                    }
                },
                "volume_path": {
                    "type": "string"
=======
        "RgwUserInfo": {
            "type": "object",
            "properties": {
                "bucket_quota": {
                    "type": "object",
                    "properties": {
                        "check_on_raw": {
                            "type": "boolean"
                        },
                        "enabled": {
                            "type": "boolean"
                        },
                        "max_objects": {
                            "type": "integer"
                        },
                        "max_size": {
                            "type": "integer"
                        },
                        "max_size_kb": {
                            "type": "integer"
                        }
                    }
                },
                "caps": {
                    "type": "array",
                    "items": {}
                },
                "default_placement": {
                    "type": "string"
                },
                "default_storage_class": {
                    "type": "string"
                },
                "display_name": {
                    "type": "string"
                },
                "email": {
                    "type": "string"
                },
                "keys": {
                    "type": "array",
                    "items": {
                        "type": "object",
                        "properties": {
                            "access_key": {
                                "type": "string"
                            },
                            "secret_key": {
                                "type": "string"
                            },
                            "user": {
                                "type": "string"
                            }
                        }
                    }
                },
                "max_buckets": {
                    "type": "integer"
                },
                "mfa_ids": {
                    "type": "array",
                    "items": {}
                },
                "op_mask": {
                    "type": "string"
                },
                "placement_tags": {
                    "type": "array",
                    "items": {}
                },
                "subusers": {
                    "type": "array",
                    "items": {}
                },
                "suspended": {
                    "type": "integer"
                },
                "swift_keys": {
                    "type": "array",
                    "items": {}
                },
                "system": {
                    "type": "boolean"
                },
                "temp_url_keys": {
                    "type": "array",
                    "items": {}
                },
                "type": {
                    "type": "string"
                },
                "user_id": {
                    "type": "string"
                },
                "user_quota": {
                    "type": "object",
                    "properties": {
                        "check_on_raw": {
                            "type": "boolean"
                        },
                        "enabled": {
                            "type": "boolean"
                        },
                        "max_objects": {
                            "type": "integer"
                        },
                        "max_size": {
                            "type": "integer"
                        },
                        "max_size_kb": {
                            "type": "integer"
                        }
                    }
                }
            }
        },
        "SmbStatus": {
            "type": "object",
            "properties": {
                "folder_name": {
                    "type": "string"
                },
                "fs_name": {
                    "type": "string"
                },
                "hostname": {
                    "type": "string"
                },
                "ip_address": {
                    "type": "string"
                },
                "names": {
                    "type": "string"
                },
                "path": {
                    "type": "string"
                },
                "port": {
                    "type": "array",
                    "items": {
                        "type": "integer"
                    }
                },
                "state": {
                    "type": "string"
                },
                "status": {
                    "type": "string"
                },
                "users": {
                    "type": "array",
                    "items": {
                        "type": "string"
                    }
                },
                "volume_path": {
                    "type": "string"
                }
            }
        },
        "SubVolumeGroupInfo": {
            "type": "object",
            "properties": {
                "atime": {
                    "type": "string"
                },
                "bytes_pcent": {
                    "type": "string"
                },
                "bytes_quota": {
                    "type": "integer"
                },
                "bytes_used": {
                    "type": "integer"
                },
                "created_at": {
                    "type": "string"
                },
                "ctime": {
                    "type": "string"
                },
                "data_pool": {
                    "type": "string"
                },
                "gid": {
                    "type": "integer"
                },
                "mode": {
                    "type": "integer"
                },
                "mon_addrs": {
                    "type": "array",
                    "items": {
                        "type": "string"
                    }
                },
                "mtime": {
                    "type": "string"
                },
                "uid": {
                    "type": "integer"
                }
            }
        },
        "SubVolumeGroupList": {
            "type": "object",
            "properties": {
                "info": {
                    "$ref": "#/definitions/SubVolumeGroupInfo"
                },
                "name": {
                    "type": "string"
                },
                "path": {
                    "type": "string"
                },
                "snapshot": {
                    "type": "array",
                    "items": {
                        "type": "string"
                    }
                }
            }
        },
        "SubVolumeInfo": {
            "type": "object",
            "properties": {
                "atime": {
                    "type": "string"
                },
                "bytes_pcent": {
                    "type": "string"
                },
                "bytes_quota": {
                    "type": "integer"
                },
                "bytes_used": {
                    "type": "integer"
                },
                "created_at": {
                    "type": "string"
                },
                "ctime": {
                    "type": "string"
                },
                "data_pool": {
                    "type": "string"
                },
                "features": {
                    "type": "array",
                    "items": {
                        "type": "string"
                    }
                },
                "gid": {
                    "type": "integer"
                },
                "mode": {
                    "type": "integer"
                },
                "mon_addrs": {
                    "type": "array",
                    "items": {
                        "type": "string"
                    }
                },
                "mtime": {
                    "type": "string"
                },
                "path": {
                    "type": "string"
                },
                "pool_namespace": {
                    "type": "string"
                },
                "state": {
                    "type": "string"
                },
                "type": {
                    "type": "string"
                },
                "uid": {
                    "type": "integer"
                }
            }
        },
        "SubVolumeList": {
            "type": "object",
            "properties": {
                "info": {
                    "$ref": "#/definitions/SubVolumeInfo"
                },
                "name": {
                    "type": "string"
                },
                "snapshot": {
                    "type": "array",
                    "items": {
                        "type": "string"
                    }
                }
            }
        },
        "Version": {
            "description": "API의 버전",
            "type": "object",
            "properties": {
                "version": {
                    "type": "string",
                    "format": "string",
                    "example": "1.0"
>>>>>>> 8830e61a
                }
            }
        },
        "SubVolumeGroupInfo": {
            "type": "object",
            "properties": {
<<<<<<< HEAD
                "atime": {
                    "type": "string"
                },
                "bytes_pcent": {
                    "type": "string"
                },
                "bytes_quota": {
                    "type": "integer"
                },
                "bytes_used": {
                    "type": "integer"
                },
                "created_at": {
                    "type": "string"
                },
                "ctime": {
                    "type": "string"
                },
                "data_pool": {
                    "type": "string"
                },
                "gid": {
                    "type": "integer"
                },
                "mode": {
                    "type": "integer"
                },
                "mon_addrs": {
                    "type": "array",
                    "items": {
                        "type": "string"
                    }
                },
                "mtime": {
                    "type": "string"
                },
                "uid": {
                    "type": "integer"
                }
            }
        },
        "SubVolumeGroupList": {
            "type": "object",
            "properties": {
                "info": {
                    "$ref": "#/definitions/SubVolumeGroupInfo"
                },
                "name": {
                    "type": "string"
                },
                "path": {
                    "type": "string"
                },
                "snapshot": {
                    "type": "array",
                    "items": {
                        "type": "string"
                    }
                }
            }
        },
        "SubVolumeInfo": {
            "type": "object",
            "properties": {
                "atime": {
                    "type": "string"
                },
                "bytes_pcent": {
                    "type": "string"
                },
                "bytes_quota": {
                    "type": "integer"
                },
                "bytes_used": {
                    "type": "integer"
                },
                "created_at": {
                    "type": "string"
                },
                "ctime": {
                    "type": "string"
                },
                "data_pool": {
                    "type": "string"
                },
                "features": {
                    "type": "array",
                    "items": {
                        "type": "string"
                    }
                },
                "gid": {
                    "type": "integer"
                },
                "mode": {
                    "type": "integer"
                },
                "mon_addrs": {
                    "type": "array",
                    "items": {
                        "type": "string"
                    }
                },
                "mtime": {
                    "type": "string"
                },
                "path": {
                    "type": "string"
                },
                "pool_namespace": {
                    "type": "string"
                },
                "state": {
                    "type": "string"
                },
                "type": {
                    "type": "string"
                },
                "uid": {
                    "type": "integer"
                }
            }
        },
        "SubVolumeList": {
            "type": "object",
            "properties": {
                "info": {
                    "$ref": "#/definitions/SubVolumeInfo"
                },
                "name": {
=======
                "message": {
>>>>>>> 8830e61a
                    "type": "string"
                },
                "snapshot": {
                    "type": "array",
                    "items": {
                        "type": "string"
                    }
                }
            }
        },
        "Version": {
            "description": "API의 버전",
            "type": "object",
            "properties": {
                "version": {
                    "type": "string",
                    "format": "string",
                    "example": "1.0"
                }
            }
        }
    },
    "securityDefinitions": {
        "ApiKeyAuth": {
            "description": "Description for what is this security definition being used",
            "type": "apiKey",
            "name": "Authorization",
            "in": "header"
        },
        "BasicAuth": {
            "type": "basic"
        }
    }
}<|MERGE_RESOLUTION|>--- conflicted
+++ resolved
@@ -1139,23 +1139,406 @@
                 }
             }
         },
-<<<<<<< HEAD
+        "/api/v1/gluefs/{new_name}": {
+            "put": {
+                "description": "GlueFS를 수정합니다.",
+                "consumes": [
+                    "application/x-www-form-urlencoded"
+                ],
+                "produces": [
+                    "application/json"
+                ],
+                "tags": [
+                    "GlueFS"
+                ],
+                "summary": "Update of Glue FS",
+                "parameters": [
+                    {
+                        "type": "string",
+                        "description": "Glue FS Old Name",
+                        "name": "old_name",
+                        "in": "path",
+                        "required": true
+                    },
+                    {
+                        "type": "string",
+                        "description": "Glue FS New Name",
+                        "name": "new_name",
+                        "in": "formData",
+                        "required": true
+                    }
+                ],
+                "responses": {
+                    "200": {
+                        "description": "Success",
+                        "schema": {
+                            "type": "string"
+                        }
+                    },
+                    "400": {
+                        "description": "Bad Request",
+                        "schema": {
+                            "$ref": "#/definitions/HTTP400BadRequest"
+                        }
+                    },
+                    "404": {
+                        "description": "Not Found",
+                        "schema": {
+                            "$ref": "#/definitions/HTTP404NotFound"
+                        }
+                    },
+                    "500": {
+                        "description": "Internal Server Error",
+                        "schema": {
+                            "$ref": "#/definitions/HTTP500InternalServerError"
+                        }
+                    }
+                }
+            }
+        },
+        "/api/v1/gwvm/delete/{hypervisorType}": {
+            "delete": {
+                "description": "Gateway VM을 삭제합니다.",
+                "consumes": [
+                    "multipart/form-data"
+                ],
+                "produces": [
+                    "application/json"
+                ],
+                "tags": [
+                    "Gwvm"
+                ],
+                "summary": "Delete to Gateway VM",
+                "parameters": [
+                    {
+                        "type": "string",
+                        "description": "Hypervisor Type",
+                        "name": "hypervisorType",
+                        "in": "path",
+                        "required": true
+                    }
+                ],
+                "responses": {
+                    "200": {
+                        "description": "OK",
+                        "schema": {
+                            "$ref": "#/definitions/model.GwvmMgmt"
+                        }
+                    },
+                    "400": {
+                        "description": "Bad Request",
+                        "schema": {
+                            "$ref": "#/definitions/HTTP400BadRequest"
+                        }
+                    },
+                    "404": {
+                        "description": "Not Found",
+                        "schema": {
+                            "$ref": "#/definitions/HTTP404NotFound"
+                        }
+                    },
+                    "500": {
+                        "description": "Internal Server Error",
+                        "schema": {
+                            "$ref": "#/definitions/HTTP500InternalServerError"
+                        }
+                    }
+                }
+            }
+        },
+        "/api/v1/gwvm/migrate/{hypervisorType}": {
+            "put": {
+                "description": "Gateway VM을 Pcs cluster내 다른 호스트로 마이그레이션 합니다.",
+                "consumes": [
+                    "multipart/form-data"
+                ],
+                "produces": [
+                    "application/json"
+                ],
+                "tags": [
+                    "Gwvm"
+                ],
+                "summary": "VmMigrate to Gateway VM",
+                "parameters": [
+                    {
+                        "type": "string",
+                        "description": "Hypervisor Type",
+                        "name": "hypervisorType",
+                        "in": "path",
+                        "required": true
+                    },
+                    {
+                        "type": "string",
+                        "description": "Migration Target Host",
+                        "name": "target",
+                        "in": "formData",
+                        "required": true
+                    }
+                ],
+                "responses": {
+                    "200": {
+                        "description": "OK",
+                        "schema": {
+                            "$ref": "#/definitions/model.GwvmMgmt"
+                        }
+                    },
+                    "400": {
+                        "description": "Bad Request",
+                        "schema": {
+                            "$ref": "#/definitions/HTTP400BadRequest"
+                        }
+                    },
+                    "404": {
+                        "description": "Not Found",
+                        "schema": {
+                            "$ref": "#/definitions/HTTP404NotFound"
+                        }
+                    },
+                    "500": {
+                        "description": "Internal Server Error",
+                        "schema": {
+                            "$ref": "#/definitions/HTTP500InternalServerError"
+                        }
+                    }
+                }
+            }
+        },
+        "/api/v1/gwvm/start/{hypervisorType}": {
+            "put": {
+                "description": "Gateway VM을 실행합니다.",
+                "consumes": [
+                    "multipart/form-data"
+                ],
+                "produces": [
+                    "application/json"
+                ],
+                "tags": [
+                    "Gwvm"
+                ],
+                "summary": "Start to Gateway VM",
+                "parameters": [
+                    {
+                        "type": "string",
+                        "description": "Hypervisor Type",
+                        "name": "hypervisorType",
+                        "in": "path",
+                        "required": true
+                    }
+                ],
+                "responses": {
+                    "200": {
+                        "description": "OK",
+                        "schema": {
+                            "$ref": "#/definitions/model.GwvmMgmt"
+                        }
+                    },
+                    "400": {
+                        "description": "Bad Request",
+                        "schema": {
+                            "$ref": "#/definitions/HTTP400BadRequest"
+                        }
+                    },
+                    "404": {
+                        "description": "Not Found",
+                        "schema": {
+                            "$ref": "#/definitions/HTTP404NotFound"
+                        }
+                    },
+                    "500": {
+                        "description": "Internal Server Error",
+                        "schema": {
+                            "$ref": "#/definitions/HTTP500InternalServerError"
+                        }
+                    }
+                }
+            }
+        },
+        "/api/v1/gwvm/stop/{hypervisorType}": {
+            "put": {
+                "description": "Gateway VM Pcs cluster를 Cleanup 합니다.",
+                "consumes": [
+                    "multipart/form-data"
+                ],
+                "produces": [
+                    "application/json"
+                ],
+                "tags": [
+                    "Gwvm"
+                ],
+                "summary": "Cleanup to Gateway VM",
+                "parameters": [
+                    {
+                        "type": "string",
+                        "description": "Hypervisor Type",
+                        "name": "hypervisorType",
+                        "in": "path",
+                        "required": true
+                    }
+                ],
+                "responses": {
+                    "200": {
+                        "description": "OK",
+                        "schema": {
+                            "$ref": "#/definitions/model.GwvmMgmt"
+                        }
+                    },
+                    "400": {
+                        "description": "Bad Request",
+                        "schema": {
+                            "$ref": "#/definitions/HTTP400BadRequest"
+                        }
+                    },
+                    "404": {
+                        "description": "Not Found",
+                        "schema": {
+                            "$ref": "#/definitions/HTTP404NotFound"
+                        }
+                    },
+                    "500": {
+                        "description": "Internal Server Error",
+                        "schema": {
+                            "$ref": "#/definitions/HTTP500InternalServerError"
+                        }
+                    }
+                }
+            }
+        },
+        "/api/v1/gwvm/{hypervisorType}": {
+            "get": {
+                "description": "gwvm의 상태를 보여줍니다.",
+                "consumes": [
+                    "application/x-www-form-urlencoded"
+                ],
+                "produces": [
+                    "application/json"
+                ],
+                "tags": [
+                    "Gwvm"
+                ],
+                "summary": "State of Gateway VM",
+                "parameters": [
+                    {
+                        "type": "string",
+                        "description": "Hypervisor Type",
+                        "name": "hypervisorType",
+                        "in": "path",
+                        "required": true
+                    }
+                ],
+                "responses": {
+                    "200": {
+                        "description": "OK",
+                        "schema": {
+                            "$ref": "#/definitions/model.GwvmMgmt"
+                        }
+                    },
+                    "400": {
+                        "description": "Bad Request",
+                        "schema": {
+                            "$ref": "#/definitions/HTTP400BadRequest"
+                        }
+                    },
+                    "404": {
+                        "description": "Not Found",
+                        "schema": {
+                            "$ref": "#/definitions/HTTP404NotFound"
+                        }
+                    },
+                    "500": {
+                        "description": "Internal Server Error",
+                        "schema": {
+                            "$ref": "#/definitions/HTTP500InternalServerError"
+                        }
+                    }
+                }
+            },
+            "post": {
+                "description": "gwvm을 생성합니다.",
+                "consumes": [
+                    "multipart/form-data"
+                ],
+                "produces": [
+                    "application/json"
+                ],
+                "tags": [
+                    "Gwvm"
+                ],
+                "summary": "Setup Gateway Vm",
+                "parameters": [
+                    {
+                        "type": "string",
+                        "description": "Hypervisor Type",
+                        "name": "hypervisorType",
+                        "in": "path",
+                        "required": true
+                    },
+                    {
+                        "type": "string",
+                        "description": "Gwvm Management Nic Paren",
+                        "name": "gwvmMngtNicParen",
+                        "in": "formData",
+                        "required": true
+                    },
+                    {
+                        "type": "string",
+                        "description": "Gwvm Management Nic Ip",
+                        "name": "gwvmMngtNicIp",
+                        "in": "formData",
+                        "required": true
+                    },
+                    {
+                        "type": "string",
+                        "description": "Gwvm Storage Nic Parent",
+                        "name": "gwvmStorageNicParent",
+                        "in": "formData",
+                        "required": true
+                    },
+                    {
+                        "type": "string",
+                        "description": "Gwvm Storage Nic Ip",
+                        "name": "gwvmStorageNicIp",
+                        "in": "formData",
+                        "required": true
+                    }
+                ],
+                "responses": {
+                    "200": {
+                        "description": "OK",
+                        "schema": {
+                            "$ref": "#/definitions/model.GwvmMgmt"
+                        }
+                    },
+                    "400": {
+                        "description": "Bad Request",
+                        "schema": {
+                            "$ref": "#/definitions/HTTP400BadRequest"
+                        }
+                    },
+                    "404": {
+                        "description": "Not Found",
+                        "schema": {
+                            "$ref": "#/definitions/HTTP404NotFound"
+                        }
+                    },
+                    "500": {
+                        "description": "Internal Server Error",
+                        "schema": {
+                            "$ref": "#/definitions/HTTP500InternalServerError"
+                        }
+                    }
+                }
+            }
+        },
         "/api/v1/image": {
             "get": {
                 "description": "Glue 스토리지 풀의 이미지 목록을 보여줍니다.",
-=======
-        "/api/v1/gluefs/{new_name}": {
-            "put": {
-                "description": "GlueFS를 수정합니다.",
->>>>>>> 8830e61a
-                "consumes": [
-                    "application/x-www-form-urlencoded"
-                ],
-                "produces": [
-                    "application/json"
-                ],
-                "tags": [
-<<<<<<< HEAD
+                "consumes": [
+                    "application/x-www-form-urlencoded"
+                ],
+                "produces": [
+                    "application/json"
+                ],
+                "tags": [
                     "Image"
                 ],
                 "summary": "Show List or Info Images of Pool",
@@ -1231,25 +1614,6 @@
                         "name": "size",
                         "in": "formData",
                         "required": true
-=======
-                    "GlueFS"
-                ],
-                "summary": "Update of Glue FS",
-                "parameters": [
-                    {
-                        "type": "string",
-                        "description": "Glue FS Old Name",
-                        "name": "old_name",
-                        "in": "path",
-                        "required": true
-                    },
-                    {
-                        "type": "string",
-                        "description": "Glue FS New Name",
-                        "name": "new_name",
-                        "in": "formData",
-                        "required": true
->>>>>>> 8830e61a
                     }
                 ],
                 "responses": {
@@ -1278,23 +1642,16 @@
                         }
                     }
                 }
-            }
-        },
-        "/api/v1/gwvm/delete/{hypervisorType}": {
+            },
             "delete": {
-<<<<<<< HEAD
                 "description": "Glue 스토리지 풀의 이미지를 삭제합니다.",
-=======
-                "description": "Gateway VM을 삭제합니다.",
->>>>>>> 8830e61a
-                "consumes": [
-                    "multipart/form-data"
-                ],
-                "produces": [
-                    "application/json"
-                ],
-                "tags": [
-<<<<<<< HEAD
+                "consumes": [
+                    "application/x-www-form-urlencoded"
+                ],
+                "produces": [
+                    "application/json"
+                ],
+                "tags": [
                     "Image"
                 ],
                 "summary": "Delete Images of Pool",
@@ -1311,17 +1668,6 @@
                         "description": "Glue Pool Name",
                         "name": "pool_name",
                         "in": "query",
-=======
-                    "Gwvm"
-                ],
-                "summary": "Delete to Gateway VM",
-                "parameters": [
-                    {
-                        "type": "string",
-                        "description": "Hypervisor Type",
-                        "name": "hypervisorType",
-                        "in": "path",
->>>>>>> 8830e61a
                         "required": true
                     }
                 ],
@@ -1329,59 +1675,43 @@
                     "200": {
                         "description": "Success",
                         "schema": {
-<<<<<<< HEAD
-                            "type": "string"
-=======
-                            "$ref": "#/definitions/model.GwvmMgmt"
->>>>>>> 8830e61a
-                        }
-                    },
-                    "400": {
-                        "description": "Bad Request",
-                        "schema": {
-                            "$ref": "#/definitions/HTTP400BadRequest"
-                        }
-                    },
-                    "404": {
-                        "description": "Not Found",
-                        "schema": {
-                            "$ref": "#/definitions/HTTP404NotFound"
-                        }
-                    },
-                    "500": {
-                        "description": "Internal Server Error",
-                        "schema": {
-                            "$ref": "#/definitions/HTTP500InternalServerError"
-                        }
-                    }
-                }
-            }
-        },
-<<<<<<< HEAD
+                            "type": "string"
+                        }
+                    },
+                    "400": {
+                        "description": "Bad Request",
+                        "schema": {
+                            "$ref": "#/definitions/HTTP400BadRequest"
+                        }
+                    },
+                    "404": {
+                        "description": "Not Found",
+                        "schema": {
+                            "$ref": "#/definitions/HTTP404NotFound"
+                        }
+                    },
+                    "500": {
+                        "description": "Internal Server Error",
+                        "schema": {
+                            "$ref": "#/definitions/HTTP500InternalServerError"
+                        }
+                    }
+                }
+            }
+        },
         "/api/v1/iscsi": {
-            "post": {
-                "description": "Iscsi 서비스 데몬을 생성합니다.",
-=======
-        "/api/v1/gwvm/migrate/{hypervisorType}": {
             "put": {
-                "description": "Gateway VM을 Pcs cluster내 다른 호스트로 마이그레이션 합니다.",
->>>>>>> 8830e61a
-                "consumes": [
-                    "multipart/form-data"
-                ],
-                "produces": [
-                    "application/json"
-                ],
-                "tags": [
-<<<<<<< HEAD
+                "description": "Iscsi 서비스 데몬을 수정합니다.",
+                "consumes": [
+                    "application/x-www-form-urlencoded"
+                ],
+                "produces": [
+                    "application/json"
+                ],
+                "tags": [
                     "Iscsi"
                 ],
-                "summary": "Create of Iscsi Servcie Daemon",
-=======
-                    "Gwvm"
-                ],
-                "summary": "VmMigrate to Gateway VM",
->>>>>>> 8830e61a
+                "summary": "Update of Iscsi Servcie Daemon",
                 "parameters": [
                     {
                         "type": "array",
@@ -1396,7 +1726,6 @@
                     },
                     {
                         "type": "string",
-<<<<<<< HEAD
                         "description": "ISCSI Service Name",
                         "name": "service_id",
                         "in": "formData",
@@ -1415,16 +1744,10 @@
                         "description": "ISCSI API Port",
                         "name": "api_port",
                         "in": "formData",
-=======
-                        "description": "Hypervisor Type",
-                        "name": "hypervisorType",
-                        "in": "path",
->>>>>>> 8830e61a
-                        "required": true
-                    },
-                    {
-                        "type": "string",
-<<<<<<< HEAD
+                        "required": true
+                    },
+                    {
+                        "type": "string",
                         "description": "ISCSI API User",
                         "name": "api_user",
                         "in": "formData",
@@ -1442,12 +1765,100 @@
                         "description": "Iscsi Service Daemon Count",
                         "name": "count",
                         "in": "formData"
-=======
-                        "description": "Migration Target Host",
-                        "name": "target",
-                        "in": "formData",
-                        "required": true
->>>>>>> 8830e61a
+                    }
+                ],
+                "responses": {
+                    "200": {
+                        "description": "Success",
+                        "schema": {
+                            "type": "string"
+                        }
+                    },
+                    "400": {
+                        "description": "Bad Request",
+                        "schema": {
+                            "$ref": "#/definitions/HTTP400BadRequest"
+                        }
+                    },
+                    "404": {
+                        "description": "Not Found",
+                        "schema": {
+                            "$ref": "#/definitions/HTTP404NotFound"
+                        }
+                    },
+                    "500": {
+                        "description": "Internal Server Error",
+                        "schema": {
+                            "$ref": "#/definitions/HTTP500InternalServerError"
+                        }
+                    }
+                }
+            },
+            "post": {
+                "description": "Iscsi 서비스 데몬을 생성합니다.",
+                "consumes": [
+                    "application/x-www-form-urlencoded"
+                ],
+                "produces": [
+                    "application/json"
+                ],
+                "tags": [
+                    "Iscsi"
+                ],
+                "summary": "Create of Iscsi Servcie Daemon",
+                "parameters": [
+                    {
+                        "type": "array",
+                        "items": {
+                            "type": "string"
+                        },
+                        "collectionFormat": "multi",
+                        "description": "Host Name",
+                        "name": "hosts",
+                        "in": "formData",
+                        "required": true
+                    },
+                    {
+                        "type": "string",
+                        "description": "ISCSI Service Name",
+                        "name": "service_id",
+                        "in": "formData",
+                        "required": true
+                    },
+                    {
+                        "type": "string",
+                        "description": "Pool Name",
+                        "name": "pool",
+                        "in": "formData",
+                        "required": true
+                    },
+                    {
+                        "maximum": 65535,
+                        "type": "integer",
+                        "description": "ISCSI API Port",
+                        "name": "api_port",
+                        "in": "formData",
+                        "required": true
+                    },
+                    {
+                        "type": "string",
+                        "description": "ISCSI API User",
+                        "name": "api_user",
+                        "in": "formData",
+                        "required": true
+                    },
+                    {
+                        "type": "string",
+                        "description": "ISCSI API Password",
+                        "name": "api_password",
+                        "in": "formData",
+                        "required": true
+                    },
+                    {
+                        "type": "integer",
+                        "description": "Iscsi Service Daemon Count",
+                        "name": "count",
+                        "in": "formData"
                     }
                 ],
                 "responses": {
@@ -1495,11 +1906,7 @@
                     "200": {
                         "description": "OK",
                         "schema": {
-<<<<<<< HEAD
                             "$ref": "#/definitions/Auth"
-=======
-                            "$ref": "#/definitions/model.GwvmMgmt"
->>>>>>> 8830e61a
                         }
                     },
                     "400": {
@@ -2981,3184 +3388,6 @@
             }
         },
         "/api/v1/nfs/ingress": {
-            "post": {
-                "description": "Glue NFS Ingress Service를 생성합니다.",
-                "consumes": [
-                    "application/x-www-form-urlencoded"
-                ],
-                "produces": [
-                    "application/json"
-                ],
-                "tags": [
-                    "NFS-Ingress"
-                ],
-                "summary": "Create of Glue NFS Ingress Service",
-                "parameters": [
-                    {
-                        "type": "string",
-                        "description": "NFS Ingress Service Name",
-                        "name": "service_id",
-                        "in": "formData",
-                        "required": true
-                    },
-                    {
-                        "type": "array",
-                        "items": {
-                            "type": "string"
-                        },
-                        "collectionFormat": "multi",
-                        "description": "NFS Ingress Host Name",
-                        "name": "hostname",
-                        "in": "formData",
-                        "required": true
-                    },
-                    {
-                        "type": "string",
-                        "description": "NFS Cluster Type",
-                        "name": "backend_service",
-                        "in": "formData",
-                        "required": true
-                    },
-                    {
-                        "type": "string",
-                        "description": "NFS Ingress Virtual Ip",
-                        "name": "virtual_ip",
-                        "in": "formData",
-                        "required": true
-                    },
-                    {
-                        "maximum": 65535,
-                        "type": "integer",
-                        "description": "NFS Ingress Access Port",
-                        "name": "frontend_port",
-                        "in": "formData",
-                        "required": true
-                    },
-                    {
-                        "maximum": 65535,
-                        "type": "integer",
-                        "description": "NFS Ingress HA Proxy for Load Balancer Port",
-                        "name": "monitor_port",
-                        "in": "formData",
-                        "required": true
-                    },
-                    {
-                        "type": "array",
-                        "items": {
-                            "type": "string"
-                        },
-                        "collectionFormat": "multi",
-                        "description": "NFS Ingress Vitual IP of CIDR Networks",
-                        "name": "virtual_interface_networks",
-                        "in": "formData"
-                    }
-                ],
-                "responses": {
-                    "200": {
-                        "description": "Success",
-                        "schema": {
-                            "type": "string"
-                        }
-                    },
-                    "400": {
-                        "description": "Bad Request",
-                        "schema": {
-                            "$ref": "#/definitions/HTTP400BadRequest"
-                        }
-                    },
-                    "404": {
-                        "description": "Not Found",
-                        "schema": {
-                            "$ref": "#/definitions/HTTP404NotFound"
-                        }
-                    },
-                    "500": {
-                        "description": "Internal Server Error",
-                        "schema": {
-                            "$ref": "#/definitions/HTTP500InternalServerError"
-                        }
-                    }
-                }
-            }
-        },
-        "/api/v1/nfs/{cluster_id}": {
-            "delete": {
-                "description": "Glue NFS Cluster를 삭제합니다.",
-                "consumes": [
-                    "application/x-www-form-urlencoded"
-                ],
-                "produces": [
-                    "application/json"
-                ],
-                "tags": [
-                    "NFS"
-                ],
-                "summary": "Delete of Glue NFS Cluster",
-                "parameters": [
-                    {
-                        "type": "string",
-                        "description": "NFS Cluster Identifier",
-                        "name": "cluster_id",
-                        "in": "path",
-                        "required": true
-                    }
-                ],
-                "responses": {
-                    "200": {
-                        "description": "Success",
-                        "schema": {
-                            "type": "string"
-                        }
-                    },
-                    "400": {
-                        "description": "Bad Request",
-                        "schema": {
-                            "$ref": "#/definitions/HTTP400BadRequest"
-                        }
-                    },
-                    "404": {
-                        "description": "Not Found",
-                        "schema": {
-                            "$ref": "#/definitions/HTTP404NotFound"
-                        }
-                    },
-                    "500": {
-                        "description": "Internal Server Error",
-                        "schema": {
-                            "$ref": "#/definitions/HTTP500InternalServerError"
-                        }
-                    }
-                }
-            }
-        },
-        "/api/v1/nfs/{cluster_id}/{port}": {
-            "post": {
-                "description": "Glue NFS Cluster를 생성합니다.",
-                "consumes": [
-                    "application/x-www-form-urlencoded"
-                ],
-                "produces": [
-                    "application/json"
-                ],
-                "tags": [
-                    "NFS"
-                ],
-                "summary": "Create of Glue NFS Cluster",
-                "parameters": [
-                    {
-                        "type": "string",
-                        "description": "NFS Cluster Identifier",
-                        "name": "cluster_id",
-                        "in": "path",
-                        "required": true
-                    },
-                    {
-                        "type": "string",
-                        "description": "Cluster Port",
-                        "name": "port",
-                        "in": "path",
-                        "required": true
-                    },
-                    {
-                        "type": "array",
-                        "items": {
-                            "type": "string"
-                        },
-                        "collectionFormat": "multi",
-                        "description": "Cluster Daemon Hostname",
-                        "name": "hostname",
-                        "in": "formData",
-                        "required": true
-                    },
-                    {
-                        "type": "integer",
-                        "description": "Cluster Daemon Service Count",
-                        "name": "service_count",
-                        "in": "formData"
-                    }
-                ],
-                "responses": {
-                    "200": {
-                        "description": "Success",
-                        "schema": {
-                            "type": "string"
-                        }
-                    },
-                    "400": {
-                        "description": "Bad Request",
-                        "schema": {
-                            "$ref": "#/definitions/HTTP400BadRequest"
-                        }
-                    },
-                    "404": {
-                        "description": "Not Found",
-                        "schema": {
-                            "$ref": "#/definitions/HTTP404NotFound"
-                        }
-                    },
-                    "500": {
-                        "description": "Internal Server Error",
-                        "schema": {
-                            "$ref": "#/definitions/HTTP500InternalServerError"
-                        }
-                    }
-                }
-            }
-        },
-        "/api/v1/pool": {
-            "get": {
-                "description": "Glue 의 스토리지 풀 목록을 보여줍니다.",
-                "consumes": [
-                    "application/x-www-form-urlencoded"
-                ],
-                "produces": [
-                    "application/json"
-                ],
-                "tags": [
-                    "Pool"
-                ],
-                "summary": "List Pools of Glue",
-                "parameters": [
-                    {
-                        "type": "string",
-                        "description": "pool_type",
-                        "name": "pool_type",
-                        "in": "query"
-                    }
-                ],
-                "responses": {
-                    "200": {
-                        "description": "OK",
-                        "schema": {}
-                    },
-                    "400": {
-                        "description": "Bad Request",
-                        "schema": {
-                            "$ref": "#/definitions/HTTP400BadRequest"
-                        }
-                    },
-                    "404": {
-                        "description": "Not Found",
-                        "schema": {
-                            "$ref": "#/definitions/HTTP404NotFound"
-                        }
-                    },
-                    "500": {
-                        "description": "Internal Server Error",
-                        "schema": {
-                            "$ref": "#/definitions/HTTP500InternalServerError"
-                        }
-                    }
-                }
-            }
-        },
-        "/api/v1/pool/{pool_name}": {
-            "delete": {
-                "description": "Glue 스토리지 풀을 삭제합니다.",
-                "consumes": [
-                    "application/x-www-form-urlencoded"
-                ],
-                "produces": [
-                    "application/json"
-                ],
-                "tags": [
-                    "Pool"
-                ],
-                "summary": "Delete of Pool",
-                "parameters": [
-                    {
-                        "type": "string",
-                        "description": "pool_name",
-                        "name": "pool_name",
-                        "in": "path",
-                        "required": true
-                    }
-                ],
-                "responses": {
-                    "200": {
-                        "description": "Success",
-                        "schema": {
-                            "type": "string"
-                        }
-                    },
-                    "400": {
-                        "description": "Bad Request",
-                        "schema": {
-                            "$ref": "#/definitions/HTTP400BadRequest"
-                        }
-                    },
-                    "404": {
-                        "description": "Not Found",
-                        "schema": {
-                            "$ref": "#/definitions/HTTP404NotFound"
-                        }
-                    },
-                    "500": {
-                        "description": "Internal Server Error",
-                        "schema": {
-                            "$ref": "#/definitions/HTTP500InternalServerError"
-                        }
-                    }
-                }
-            }
-        },
-        "/api/v1/service": {
-            "get": {
-                "description": "Glue 서비스 목록 또는 정보를 보여줍니다.",
-                "consumes": [
-                    "application/x-www-form-urlencoded"
-                ],
-                "produces": [
-                    "application/json"
-                ],
-                "tags": [
-                    "Service"
-                ],
-                "summary": "Show List or Info of Glue Service",
-                "parameters": [
-                    {
-                        "type": "string",
-                        "description": "Glue Service Name",
-                        "name": "service_name",
-                        "in": "query"
-                    },
-                    {
-                        "type": "string",
-                        "description": "Glue Service Type",
-                        "name": "service_type",
-                        "in": "query"
-                    }
-                ],
-                "responses": {
-                    "200": {
-                        "description": "OK",
-                        "schema": {}
-                    },
-                    "400": {
-                        "description": "Bad Request",
-                        "schema": {
-                            "$ref": "#/definitions/HTTP400BadRequest"
-                        }
-                    },
-                    "404": {
-                        "description": "Not Found",
-                        "schema": {
-                            "$ref": "#/definitions/HTTP404NotFound"
-                        }
-                    },
-                    "500": {
-                        "description": "Internal Server Error",
-                        "schema": {
-                            "$ref": "#/definitions/HTTP500InternalServerError"
-                        }
-                    }
-                }
-            }
-        },
-        "/api/v1/service/{service_name}": {
-            "post": {
-                "description": "Glue 서비스를 제어합니다.",
-                "consumes": [
-                    "application/x-www-form-urlencoded"
-                ],
-                "produces": [
-                    "application/json"
-                ],
-                "tags": [
-                    "Service"
-                ],
-                "summary": "Control of Glue Service",
-                "parameters": [
-                    {
-                        "type": "string",
-                        "description": "Glue Service Name",
-                        "name": "service_name",
-                        "in": "path",
-                        "required": true
-                    },
-                    {
-                        "enum": [
-                            "start",
-                            "stop",
-                            "restart"
-                        ],
-                        "type": "string",
-                        "description": "Glue Service Control",
-                        "name": "control",
-                        "in": "query",
-                        "required": true
-                    }
-                ],
-                "responses": {
-                    "200": {
-                        "description": "Success",
-                        "schema": {
-                            "type": "string"
-                        }
-                    },
-                    "400": {
-                        "description": "Bad Request",
-                        "schema": {
-                            "$ref": "#/definitions/HTTP400BadRequest"
-                        }
-                    },
-                    "404": {
-                        "description": "Not Found",
-                        "schema": {
-                            "$ref": "#/definitions/HTTP404NotFound"
-                        }
-                    },
-                    "500": {
-                        "description": "Internal Server Error",
-                        "schema": {
-                            "$ref": "#/definitions/HTTP500InternalServerError"
-                        }
-                    }
-                }
-            },
-            "delete": {
-                "description": "Glue 서비스를 삭제합니다.",
-                "consumes": [
-                    "application/x-www-form-urlencoded"
-                ],
-                "produces": [
-                    "application/json"
-                ],
-                "tags": [
-                    "Service"
-                ],
-                "summary": "Delete of Glue Service",
-                "parameters": [
-                    {
-                        "type": "string",
-                        "description": "Glue Service Name",
-                        "name": "service_name",
-                        "in": "path",
-                        "required": true
-                    }
-                ],
-                "responses": {
-                    "200": {
-                        "description": "Success",
-                        "schema": {
-                            "type": "string"
-                        }
-                    },
-                    "400": {
-                        "description": "Bad Request",
-                        "schema": {
-                            "$ref": "#/definitions/HTTP400BadRequest"
-                        }
-                    },
-                    "404": {
-                        "description": "Not Found",
-                        "schema": {
-                            "$ref": "#/definitions/HTTP404NotFound"
-                        }
-                    },
-                    "500": {
-                        "description": "Internal Server Error",
-                        "schema": {
-                            "$ref": "#/definitions/HTTP500InternalServerError"
-                        }
-                    }
-                }
-            }
-        },
-        "/api/v1/smb": {
-            "get": {
-                "description": "SMB 서비스 데몬 상태를 조회합니다.",
-                "consumes": [
-                    "application/x-www-form-urlencoded"
-                ],
-                "produces": [
-                    "application/json"
-                ],
-                "tags": [
-                    "SMB"
-                ],
-                "summary": "Show Status of Smb Servcie Daemon",
-                "responses": {
-                    "200": {
-                        "description": "OK",
-                        "schema": {
-                            "$ref": "#/definitions/SmbStatus"
-                        }
-                    },
-                    "400": {
-                        "description": "Bad Request",
-                        "schema": {
-                            "$ref": "#/definitions/HTTP400BadRequest"
-                        }
-                    },
-                    "404": {
-                        "description": "Not Found",
-                        "schema": {
-                            "$ref": "#/definitions/HTTP404NotFound"
-                        }
-                    },
-                    "500": {
-                        "description": "Internal Server Error",
-                        "schema": {
-                            "$ref": "#/definitions/HTTP500InternalServerError"
-                        }
-                    }
-                }
-            },
-            "post": {
-                "description": "SMB 서비스 전체를 생성합니다.",
-                "consumes": [
-                    "application/x-www-form-urlencoded"
-                ],
-                "produces": [
-                    "application/json"
-                ],
-                "tags": [
-                    "SMB"
-                ],
-                "summary": "Create of Smb Service",
-                "parameters": [
-                    {
-                        "type": "array",
-                        "items": {
-                            "type": "string"
-                        },
-                        "collectionFormat": "multi",
-                        "description": "SMB Server Host Name",
-                        "name": "hostname",
-                        "in": "formData",
-                        "required": true
-                    },
-                    {
-                        "type": "string",
-                        "description": "SMB Username",
-                        "name": "username",
-                        "in": "formData",
-                        "required": true
-                    },
-                    {
-                        "type": "string",
-                        "description": "SMB Password",
-                        "name": "password",
-                        "in": "formData",
-                        "required": true
-                    },
-                    {
-                        "type": "string",
-                        "description": "SMB Share Folder Name",
-                        "name": "folder_name",
-                        "in": "formData",
-                        "required": true
-                    },
-                    {
-                        "type": "string",
-                        "description": "SMB Server Actual Shared Path",
-                        "name": "path",
-                        "in": "formData",
-                        "required": true
-                    },
-                    {
-                        "type": "string",
-                        "description": "Glue File System Name",
-                        "name": "fs_name",
-                        "in": "formData",
-                        "required": true
-                    },
-                    {
-                        "type": "string",
-                        "description": "Glue File System Volume Path",
-                        "name": "volume_path",
-                        "in": "formData",
-                        "required": true
-                    }
-                ],
-                "responses": {
-                    "200": {
-                        "description": "Success",
-                        "schema": {
-                            "type": "string"
-                        }
-                    },
-                    "400": {
-                        "description": "Bad Request",
-                        "schema": {
-                            "$ref": "#/definitions/HTTP400BadRequest"
-                        }
-                    },
-                    "404": {
-                        "description": "Not Found",
-                        "schema": {
-                            "$ref": "#/definitions/HTTP404NotFound"
-                        }
-                    },
-                    "500": {
-                        "description": "Internal Server Error",
-                        "schema": {
-                            "$ref": "#/definitions/HTTP500InternalServerError"
-                        }
-                    }
-                }
-            },
-            "delete": {
-                "description": "SMB 서비스 전체를 삭제합니다.",
-                "consumes": [
-                    "application/x-www-form-urlencoded"
-                ],
-                "produces": [
-                    "application/json"
-                ],
-                "tags": [
-                    "SMB"
-                ],
-                "summary": "Delete of Smb Service",
-                "parameters": [
-                    {
-                        "type": "array",
-                        "items": {
-                            "type": "string"
-                        },
-                        "collectionFormat": "multi",
-                        "description": "SMB Server Host Name",
-                        "name": "hostname",
-                        "in": "query",
-                        "required": true
-                    }
-                ],
-                "responses": {
-                    "200": {
-                        "description": "Success",
-                        "schema": {
-                            "type": "string"
-                        }
-                    },
-                    "400": {
-                        "description": "Bad Request",
-                        "schema": {
-                            "$ref": "#/definitions/HTTP400BadRequest"
-                        }
-                    },
-                    "404": {
-                        "description": "Not Found",
-                        "schema": {
-                            "$ref": "#/definitions/HTTP404NotFound"
-                        }
-                    },
-                    "500": {
-                        "description": "Internal Server Error",
-                        "schema": {
-                            "$ref": "#/definitions/HTTP500InternalServerError"
-                        }
-                    }
-                }
-            }
-        },
-        "/api/v1/smb/user": {
-            "put": {
-                "description": "SMB 서비스 사용자의 패스워드를 변경합니다.",
-                "consumes": [
-                    "application/x-www-form-urlencoded"
-                ],
-                "produces": [
-                    "application/json"
-                ],
-                "tags": [
-                    "SMB"
-                ],
-                "summary": "Update User of Smb Service",
-                "parameters": [
-                    {
-                        "type": "array",
-                        "items": {
-                            "type": "string"
-                        },
-                        "collectionFormat": "multi",
-                        "description": "SMB Server Host Name",
-                        "name": "hostname",
-                        "in": "formData",
-                        "required": true
-                    },
-                    {
-                        "type": "string",
-                        "description": "SMB Username",
-                        "name": "username",
-                        "in": "formData",
-                        "required": true
-                    },
-                    {
-                        "type": "string",
-                        "description": "SMB Password",
-                        "name": "password",
-                        "in": "formData",
-                        "required": true
-                    }
-                ],
-                "responses": {
-                    "200": {
-                        "description": "Success",
-                        "schema": {
-                            "type": "string"
-                        }
-                    },
-                    "400": {
-                        "description": "Bad Request",
-                        "schema": {
-                            "$ref": "#/definitions/HTTP400BadRequest"
-                        }
-                    },
-                    "404": {
-                        "description": "Not Found",
-                        "schema": {
-                            "$ref": "#/definitions/HTTP404NotFound"
-                        }
-                    },
-                    "500": {
-                        "description": "Internal Server Error",
-                        "schema": {
-                            "$ref": "#/definitions/HTTP500InternalServerError"
-                        }
-                    }
-                }
-            },
-            "post": {
-                "description": "SMB 서비스 사용자를 생성합니다.",
-                "consumes": [
-                    "application/x-www-form-urlencoded"
-                ],
-                "produces": [
-                    "application/json"
-                ],
-                "tags": [
-                    "SMB"
-                ],
-                "summary": "Create User of Smb Service",
-                "parameters": [
-                    {
-                        "type": "array",
-                        "items": {
-                            "type": "string"
-                        },
-                        "collectionFormat": "multi",
-                        "description": "SMB Server Host Name",
-                        "name": "hostname",
-                        "in": "formData",
-                        "required": true
-                    },
-                    {
-                        "type": "string",
-                        "description": "SMB Username",
-                        "name": "username",
-                        "in": "formData",
-                        "required": true
-                    },
-                    {
-                        "type": "string",
-                        "description": "SMB Password",
-                        "name": "password",
-                        "in": "formData",
-                        "required": true
-                    }
-                ],
-                "responses": {
-                    "200": {
-                        "description": "Success",
-                        "schema": {
-                            "type": "string"
-                        }
-                    },
-                    "400": {
-                        "description": "Bad Request",
-                        "schema": {
-                            "$ref": "#/definitions/HTTP400BadRequest"
-                        }
-                    },
-                    "404": {
-                        "description": "Not Found",
-                        "schema": {
-                            "$ref": "#/definitions/HTTP404NotFound"
-                        }
-                    },
-                    "500": {
-                        "description": "Internal Server Error",
-                        "schema": {
-                            "$ref": "#/definitions/HTTP500InternalServerError"
-                        }
-                    }
-                }
-            },
-            "delete": {
-                "description": "SMB 서비스 사용자를 삭제합니다.",
-                "consumes": [
-                    "application/x-www-form-urlencoded"
-                ],
-                "produces": [
-                    "application/json"
-                ],
-                "tags": [
-                    "SMB"
-                ],
-                "summary": "Delete User of Smb Service",
-                "parameters": [
-                    {
-                        "type": "array",
-                        "items": {
-                            "type": "string"
-                        },
-                        "collectionFormat": "multi",
-                        "description": "SMB Server Host Name",
-                        "name": "hostname",
-                        "in": "query",
-                        "required": true
-                    },
-                    {
-                        "type": "string",
-                        "description": "SMB Username",
-                        "name": "username",
-                        "in": "query",
-                        "required": true
-                    }
-                ],
-                "responses": {
-                    "200": {
-                        "description": "Success",
-                        "schema": {
-                            "type": "string"
-                        }
-                    },
-                    "400": {
-                        "description": "Bad Request",
-                        "schema": {
-                            "$ref": "#/definitions/HTTP400BadRequest"
-                        }
-                    },
-                    "404": {
-                        "description": "Not Found",
-                        "schema": {
-                            "$ref": "#/definitions/HTTP404NotFound"
-                        }
-                    },
-                    "500": {
-                        "description": "Internal Server Error",
-                        "schema": {
-                            "$ref": "#/definitions/HTTP500InternalServerError"
-                        }
-                    }
-                }
-            }
-        },
-        "/version": {
-            "get": {
-                "description": "API 의 버전을 보여줍니다.",
-                "consumes": [
-                    "application/x-www-form-urlencoded"
-                ],
-                "produces": [
-                    "application/json"
-                ],
-                "tags": [
-                    "API"
-                ],
-                "summary": "Show Versions of API",
-                "responses": {
-                    "200": {
-                        "description": "OK",
-                        "schema": {
-                            "$ref": "#/definitions/Version"
-                        }
-                    },
-                    "400": {
-                        "description": "Bad Request",
-                        "schema": {
-                            "$ref": "#/definitions/HTTP400BadRequest"
-                        }
-                    },
-                    "404": {
-                        "description": "Not Found",
-                        "schema": {
-                            "$ref": "#/definitions/HTTP404NotFound"
-                        }
-                    },
-                    "500": {
-                        "description": "Internal Server Error",
-                        "schema": {
-                            "$ref": "#/definitions/HTTP500InternalServerError"
-                        }
-                    }
-                }
-            }
-        }
-    },
-    "definitions": {
-        "Auth": {
-            "type": "object",
-            "properties": {
-                "mutual_password": {
-                    "type": "string"
-                },
-                "mutual_user": {
-                    "type": "string"
-                },
-                "password": {
-                    "type": "string"
-                },
-                "user": {
-                    "type": "string"
-                }
-            }
-        },
-        "FsGetInfo": {
-            "description": "GlueFS의 상세정보 구조체",
-            "type": "object",
-            "properties": {
-                "id": {
-                    "type": "integer"
-                },
-                "mdsmap": {
-                    "type": "object",
-                    "properties": {
-                        "bal_rank_mask": {
-                            "type": "string"
-                        },
-                        "balancer": {
-                            "type": "string"
-                        },
-                        "created": {
-                            "type": "string"
-                        },
-                        "damaged": {
-                            "type": "array",
-                            "items": {}
-                        },
-                        "data_pools": {
-                            "type": "array",
-                            "items": {
-                                "type": "integer"
-                            }
-                        },
-                        "enabled": {
-                            "type": "boolean"
-                        },
-                        "epoch": {
-                            "type": "integer"
-                        },
-                        "ever_allowed_features": {
-                            "type": "integer"
-                        },
-                        "explicitly_allowed_features": {
-                            "type": "integer"
-                        },
-                        "failed": {
-                            "type": "array",
-                            "items": {}
-                        },
-                        "flags": {
-                            "type": "integer"
-                        },
-                        "flags_state": {
-                            "type": "object",
-                            "properties": {
-                                "allow_multimds_snaps": {
-                                    "type": "boolean"
-                                },
-                                "allow_snaps": {
-                                    "type": "boolean"
-                                },
-                                "allow_standby_replay": {
-                                    "type": "boolean"
-                                },
-                                "joinable": {
-                                    "type": "boolean"
-                                },
-                                "refuse_client_session": {
-                                    "type": "boolean"
-                                }
-                            }
-                        },
-                        "fs_name": {
-                            "type": "string"
-                        },
-                        "in": {
-                            "type": "array",
-                            "items": {
-                                "type": "integer"
-                            }
-                        },
-                        "info": {},
-                        "last_failure": {
-                            "type": "integer"
-                        },
-                        "last_failure_osd_epoch": {
-                            "type": "integer"
-                        },
-                        "max_file_size": {
-                            "type": "integer"
-                        },
-                        "max_mds": {
-                            "type": "integer"
-                        },
-                        "metadata_pool": {
-                            "type": "integer"
-                        },
-                        "modified": {
-                            "type": "string"
-                        },
-                        "required_client_features": {
-                            "type": "object"
-                        },
-                        "root": {
-                            "type": "integer"
-                        },
-                        "session_autoclose": {
-                            "type": "integer"
-                        },
-                        "session_timeout": {
-                            "type": "integer"
-                        },
-                        "standby_count_wanted": {
-                            "type": "integer"
-                        },
-                        "stopped": {
-                            "type": "array",
-                            "items": {}
-                        },
-                        "tableserver": {
-                            "type": "integer"
-                        },
-                        "up": {
-                            "type": "object",
-                            "properties": {
-                                "mds_0": {
-                                    "type": "integer"
-                                }
-                            }
-                        }
-                    }
-                }
-            }
-        },
-<<<<<<< HEAD
-        "FsStatus": {
-            "description": "GlueFS의 상태 구조체",
-            "type": "object",
-            "properties": {
-                "clients": {
-                    "type": "array",
-                    "items": {
-                        "type": "object",
-                        "properties": {
-                            "clients": {
-                                "type": "integer"
-                            },
-                            "fs": {
-                                "type": "string"
-                            }
-=======
-        "/api/v1/gwvm/start/{hypervisorType}": {
-            "put": {
-                "description": "Gateway VM을 실행합니다.",
-                "consumes": [
-                    "multipart/form-data"
-                ],
-                "produces": [
-                    "application/json"
-                ],
-                "tags": [
-                    "Gwvm"
-                ],
-                "summary": "Start to Gateway VM",
-                "parameters": [
-                    {
-                        "type": "string",
-                        "description": "Hypervisor Type",
-                        "name": "hypervisorType",
-                        "in": "path",
-                        "required": true
-                    }
-                ],
-                "responses": {
-                    "200": {
-                        "description": "OK",
-                        "schema": {
-                            "$ref": "#/definitions/model.GwvmMgmt"
->>>>>>> 8830e61a
-                        }
-                    }
-                },
-                "mds_version": {
-                    "type": "array",
-                    "items": {
-                        "type": "object",
-                        "properties": {
-                            "daemon": {
-                                "type": "array",
-                                "items": {
-                                    "type": "string"
-                                }
-                            },
-                            "version": {
-                                "type": "string"
-                            }
-                        }
-                    }
-                },
-                "mdsmap": {
-                    "type": "array",
-                    "items": {
-                        "type": "object",
-                        "properties": {
-                            "name": {
-                                "type": "string"
-                            },
-                            "state": {
-                                "type": "string"
-                            }
-                        }
-<<<<<<< HEAD
-=======
-                    },
-                    "500": {
-                        "description": "Internal Server Error",
-                        "schema": {
-                            "$ref": "#/definitions/HTTP500InternalServerError"
-                        }
-                    }
-                }
-            }
-        },
-        "/api/v1/gwvm/stop/{hypervisorType}": {
-            "put": {
-                "description": "Gateway VM Pcs cluster를 Cleanup 합니다.",
-                "consumes": [
-                    "multipart/form-data"
-                ],
-                "produces": [
-                    "application/json"
-                ],
-                "tags": [
-                    "Gwvm"
-                ],
-                "summary": "Cleanup to Gateway VM",
-                "parameters": [
-                    {
-                        "type": "string",
-                        "description": "Hypervisor Type",
-                        "name": "hypervisorType",
-                        "in": "path",
-                        "required": true
-                    }
-                ],
-                "responses": {
-                    "200": {
-                        "description": "OK",
-                        "schema": {
-                            "$ref": "#/definitions/model.GwvmMgmt"
-                        }
-                    },
-                    "400": {
-                        "description": "Bad Request",
-                        "schema": {
-                            "$ref": "#/definitions/HTTP400BadRequest"
-                        }
-                    },
-                    "404": {
-                        "description": "Not Found",
-                        "schema": {
-                            "$ref": "#/definitions/HTTP404NotFound"
-                        }
-                    },
-                    "500": {
-                        "description": "Internal Server Error",
-                        "schema": {
-                            "$ref": "#/definitions/HTTP500InternalServerError"
-                        }
-                    }
-                }
-            }
-        },
-        "/api/v1/gwvm/{hypervisorType}": {
-            "get": {
-                "description": "gwvm의 상태를 보여줍니다.",
-                "consumes": [
-                    "application/x-www-form-urlencoded"
-                ],
-                "produces": [
-                    "application/json"
-                ],
-                "tags": [
-                    "Gwvm"
-                ],
-                "summary": "State of Gateway VM",
-                "parameters": [
-                    {
-                        "type": "string",
-                        "description": "Hypervisor Type",
-                        "name": "hypervisorType",
-                        "in": "path",
-                        "required": true
-                    }
-                ],
-                "responses": {
-                    "200": {
-                        "description": "OK",
-                        "schema": {
-                            "$ref": "#/definitions/model.GwvmMgmt"
-                        }
-                    },
-                    "400": {
-                        "description": "Bad Request",
-                        "schema": {
-                            "$ref": "#/definitions/HTTP400BadRequest"
-                        }
-                    },
-                    "404": {
-                        "description": "Not Found",
-                        "schema": {
-                            "$ref": "#/definitions/HTTP404NotFound"
-                        }
-                    },
-                    "500": {
-                        "description": "Internal Server Error",
-                        "schema": {
-                            "$ref": "#/definitions/HTTP500InternalServerError"
-                        }
-                    }
-                }
-            },
-            "post": {
-                "description": "gwvm을 생성합니다.",
-                "consumes": [
-                    "multipart/form-data"
-                ],
-                "produces": [
-                    "application/json"
-                ],
-                "tags": [
-                    "Gwvm"
-                ],
-                "summary": "Setup Gateway Vm",
-                "parameters": [
-                    {
-                        "type": "string",
-                        "description": "Hypervisor Type",
-                        "name": "hypervisorType",
-                        "in": "path",
-                        "required": true
-                    },
-                    {
-                        "type": "string",
-                        "description": "Gwvm Management Nic Paren",
-                        "name": "gwvmMngtNicParen",
-                        "in": "formData",
-                        "required": true
-                    },
-                    {
-                        "type": "string",
-                        "description": "Gwvm Management Nic Ip",
-                        "name": "gwvmMngtNicIp",
-                        "in": "formData",
-                        "required": true
-                    },
-                    {
-                        "type": "string",
-                        "description": "Gwvm Storage Nic Parent",
-                        "name": "gwvmStorageNicParent",
-                        "in": "formData",
-                        "required": true
-                    },
-                    {
-                        "type": "string",
-                        "description": "Gwvm Storage Nic Ip",
-                        "name": "gwvmStorageNicIp",
-                        "in": "formData",
-                        "required": true
-                    }
-                ],
-                "responses": {
-                    "200": {
-                        "description": "OK",
-                        "schema": {
-                            "$ref": "#/definitions/model.GwvmMgmt"
-                        }
-                    },
-                    "400": {
-                        "description": "Bad Request",
-                        "schema": {
-                            "$ref": "#/definitions/HTTP400BadRequest"
-                        }
-                    },
-                    "404": {
-                        "description": "Not Found",
-                        "schema": {
-                            "$ref": "#/definitions/HTTP404NotFound"
-                        }
-                    },
-                    "500": {
-                        "description": "Internal Server Error",
-                        "schema": {
-                            "$ref": "#/definitions/HTTP500InternalServerError"
-                        }
-                    }
-                }
-            }
-        },
-        "/api/v1/image": {
-            "get": {
-                "description": "Glue 스토리지 풀의 이미지 목록을 보여줍니다.",
-                "consumes": [
-                    "application/x-www-form-urlencoded"
-                ],
-                "produces": [
-                    "application/json"
-                ],
-                "tags": [
-                    "Image"
-                ],
-                "summary": "Show List or Info Images of Pool",
-                "parameters": [
-                    {
-                        "type": "string",
-                        "description": "Glue Pool Name",
-                        "name": "pool_name",
-                        "in": "query"
-                    },
-                    {
-                        "type": "string",
-                        "description": "Glue Image Name",
-                        "name": "image_name",
-                        "in": "query"
-                    }
-                ],
-                "responses": {
-                    "200": {
-                        "description": "OK",
-                        "schema": {}
-                    },
-                    "400": {
-                        "description": "Bad Request",
-                        "schema": {
-                            "$ref": "#/definitions/HTTP400BadRequest"
-                        }
-                    },
-                    "404": {
-                        "description": "Not Found",
-                        "schema": {
-                            "$ref": "#/definitions/HTTP404NotFound"
-                        }
-                    },
-                    "500": {
-                        "description": "Internal Server Error",
-                        "schema": {
-                            "$ref": "#/definitions/HTTP500InternalServerError"
-                        }
-                    }
-                }
-            },
-            "post": {
-                "description": "Glue 스토리지 풀의 이미지를 생성합니다.",
-                "consumes": [
-                    "application/x-www-form-urlencoded"
-                ],
-                "produces": [
-                    "application/json"
-                ],
-                "tags": [
-                    "Image"
-                ],
-                "summary": "Create Images of Pool",
-                "parameters": [
-                    {
-                        "type": "string",
-                        "description": "Glue Image Name",
-                        "name": "image_name",
-                        "in": "formData",
-                        "required": true
-                    },
-                    {
-                        "type": "string",
-                        "description": "Glue Pool Name",
-                        "name": "pool_name",
-                        "in": "formData",
-                        "required": true
-                    },
-                    {
-                        "type": "integer",
-                        "description": "Image Size(default:GB)",
-                        "name": "size",
-                        "in": "formData",
-                        "required": true
-                    }
-                ],
-                "responses": {
-                    "200": {
-                        "description": "Success",
-                        "schema": {
-                            "type": "string"
-                        }
-                    },
-                    "400": {
-                        "description": "Bad Request",
-                        "schema": {
-                            "$ref": "#/definitions/HTTP400BadRequest"
-                        }
-                    },
-                    "404": {
-                        "description": "Not Found",
-                        "schema": {
-                            "$ref": "#/definitions/HTTP404NotFound"
-                        }
-                    },
-                    "500": {
-                        "description": "Internal Server Error",
-                        "schema": {
-                            "$ref": "#/definitions/HTTP500InternalServerError"
-                        }
-                    }
-                }
-            },
-            "delete": {
-                "description": "Glue 스토리지 풀의 이미지를 삭제합니다.",
-                "consumes": [
-                    "application/x-www-form-urlencoded"
-                ],
-                "produces": [
-                    "application/json"
-                ],
-                "tags": [
-                    "Image"
-                ],
-                "summary": "Delete Images of Pool",
-                "parameters": [
-                    {
-                        "type": "string",
-                        "description": "Glue Image Name",
-                        "name": "image_name",
-                        "in": "query",
-                        "required": true
-                    },
-                    {
-                        "type": "string",
-                        "description": "Glue Pool Name",
-                        "name": "pool_name",
-                        "in": "query",
-                        "required": true
-                    }
-                ],
-                "responses": {
-                    "200": {
-                        "description": "Success",
-                        "schema": {
-                            "type": "string"
-                        }
-                    },
-                    "400": {
-                        "description": "Bad Request",
-                        "schema": {
-                            "$ref": "#/definitions/HTTP400BadRequest"
-                        }
-                    },
-                    "404": {
-                        "description": "Not Found",
-                        "schema": {
-                            "$ref": "#/definitions/HTTP404NotFound"
-                        }
-                    },
-                    "500": {
-                        "description": "Internal Server Error",
-                        "schema": {
-                            "$ref": "#/definitions/HTTP500InternalServerError"
-                        }
-                    }
-                }
-            }
-        },
-        "/api/v1/iscsi": {
-            "put": {
-                "description": "Iscsi 서비스 데몬을 수정합니다.",
-                "consumes": [
-                    "application/x-www-form-urlencoded"
-                ],
-                "produces": [
-                    "application/json"
-                ],
-                "tags": [
-                    "Iscsi"
-                ],
-                "summary": "Update of Iscsi Servcie Daemon",
-                "parameters": [
-                    {
-                        "type": "array",
-                        "items": {
-                            "type": "string"
-                        },
-                        "collectionFormat": "multi",
-                        "description": "Host Name",
-                        "name": "hosts",
-                        "in": "formData",
-                        "required": true
-                    },
-                    {
-                        "type": "string",
-                        "description": "ISCSI Service Name",
-                        "name": "service_id",
-                        "in": "formData",
-                        "required": true
-                    },
-                    {
-                        "type": "string",
-                        "description": "Pool Name",
-                        "name": "pool",
-                        "in": "formData",
-                        "required": true
-                    },
-                    {
-                        "maximum": 65535,
-                        "type": "integer",
-                        "description": "ISCSI API Port",
-                        "name": "api_port",
-                        "in": "formData",
-                        "required": true
-                    },
-                    {
-                        "type": "string",
-                        "description": "ISCSI API User",
-                        "name": "api_user",
-                        "in": "formData",
-                        "required": true
-                    },
-                    {
-                        "type": "string",
-                        "description": "ISCSI API Password",
-                        "name": "api_password",
-                        "in": "formData",
-                        "required": true
-                    },
-                    {
-                        "type": "integer",
-                        "description": "Iscsi Service Daemon Count",
-                        "name": "count",
-                        "in": "formData"
-                    }
-                ],
-                "responses": {
-                    "200": {
-                        "description": "Success",
-                        "schema": {
-                            "type": "string"
-                        }
-                    },
-                    "400": {
-                        "description": "Bad Request",
-                        "schema": {
-                            "$ref": "#/definitions/HTTP400BadRequest"
-                        }
-                    },
-                    "404": {
-                        "description": "Not Found",
-                        "schema": {
-                            "$ref": "#/definitions/HTTP404NotFound"
-                        }
-                    },
-                    "500": {
-                        "description": "Internal Server Error",
-                        "schema": {
-                            "$ref": "#/definitions/HTTP500InternalServerError"
-                        }
-                    }
-                }
-            },
-            "post": {
-                "description": "Iscsi 서비스 데몬을 생성합니다.",
-                "consumes": [
-                    "application/x-www-form-urlencoded"
-                ],
-                "produces": [
-                    "application/json"
-                ],
-                "tags": [
-                    "Iscsi"
-                ],
-                "summary": "Create of Iscsi Servcie Daemon",
-                "parameters": [
-                    {
-                        "type": "array",
-                        "items": {
-                            "type": "string"
-                        },
-                        "collectionFormat": "multi",
-                        "description": "Host Name",
-                        "name": "hosts",
-                        "in": "formData",
-                        "required": true
-                    },
-                    {
-                        "type": "string",
-                        "description": "ISCSI Service Name",
-                        "name": "service_id",
-                        "in": "formData",
-                        "required": true
-                    },
-                    {
-                        "type": "string",
-                        "description": "Pool Name",
-                        "name": "pool",
-                        "in": "formData",
-                        "required": true
-                    },
-                    {
-                        "maximum": 65535,
-                        "type": "integer",
-                        "description": "ISCSI API Port",
-                        "name": "api_port",
-                        "in": "formData",
-                        "required": true
-                    },
-                    {
-                        "type": "string",
-                        "description": "ISCSI API User",
-                        "name": "api_user",
-                        "in": "formData",
-                        "required": true
-                    },
-                    {
-                        "type": "string",
-                        "description": "ISCSI API Password",
-                        "name": "api_password",
-                        "in": "formData",
-                        "required": true
-                    },
-                    {
-                        "type": "integer",
-                        "description": "Iscsi Service Daemon Count",
-                        "name": "count",
-                        "in": "formData"
-                    }
-                ],
-                "responses": {
-                    "200": {
-                        "description": "Success",
-                        "schema": {
-                            "type": "string"
-                        }
-                    },
-                    "400": {
-                        "description": "Bad Request",
-                        "schema": {
-                            "$ref": "#/definitions/HTTP400BadRequest"
-                        }
-                    },
-                    "404": {
-                        "description": "Not Found",
-                        "schema": {
-                            "$ref": "#/definitions/HTTP404NotFound"
-                        }
-                    },
-                    "500": {
-                        "description": "Internal Server Error",
-                        "schema": {
-                            "$ref": "#/definitions/HTTP500InternalServerError"
-                        }
-                    }
-                }
-            }
-        },
-        "/api/v1/iscsi/discovery": {
-            "get": {
-                "description": "Iscsi 계정 정보를 가져옵니다.",
-                "consumes": [
-                    "application/x-www-form-urlencoded"
-                ],
-                "produces": [
-                    "application/json"
-                ],
-                "tags": [
-                    "Iscsi"
-                ],
-                "summary": "Show of Iscsi Discovery Auth Details",
-                "responses": {
-                    "200": {
-                        "description": "OK",
-                        "schema": {
-                            "$ref": "#/definitions/Auth"
-                        }
-                    },
-                    "400": {
-                        "description": "Bad Request",
-                        "schema": {
-                            "$ref": "#/definitions/HTTP400BadRequest"
-                        }
-                    },
-                    "404": {
-                        "description": "Not Found",
-                        "schema": {
-                            "$ref": "#/definitions/HTTP404NotFound"
-                        }
-                    },
-                    "500": {
-                        "description": "Internal Server Error",
-                        "schema": {
-                            "$ref": "#/definitions/HTTP500InternalServerError"
-                        }
-                    }
-                }
-            },
-            "put": {
-                "description": "Iscsi 계정 정보를 수정합니다.",
-                "consumes": [
-                    "application/x-www-form-urlencoded"
-                ],
-                "produces": [
-                    "application/json"
-                ],
-                "tags": [
-                    "Iscsi"
-                ],
-                "summary": "Update of Iscsi Discovery Auth Details",
-                "parameters": [
-                    {
-                        "maxLength": 64,
-                        "minLength": 8,
-                        "type": "string",
-                        "description": "Iscsi Discovery Authorization Username",
-                        "name": "user",
-                        "in": "formData"
-                    },
-                    {
-                        "maxLength": 16,
-                        "minLength": 12,
-                        "type": "string",
-                        "description": "Iscsi Discovery Authorization Password",
-                        "name": "password",
-                        "in": "formData"
-                    },
-                    {
-                        "maxLength": 64,
-                        "minLength": 8,
-                        "type": "string",
-                        "description": "Iscsi Discovery Authorization Mutual Username",
-                        "name": "mutual_user",
-                        "in": "formData"
-                    },
-                    {
-                        "maxLength": 16,
-                        "minLength": 12,
-                        "type": "string",
-                        "description": "Iscsi Discovery Authorization Mutual Password",
-                        "name": "mutual_password",
-                        "in": "formData"
-                    }
-                ],
-                "responses": {
-                    "200": {
-                        "description": "OK",
-                        "schema": {
-                            "$ref": "#/definitions/Auth"
-                        }
-                    },
-                    "400": {
-                        "description": "Bad Request",
-                        "schema": {
-                            "$ref": "#/definitions/HTTP400BadRequest"
-                        }
-                    },
-                    "404": {
-                        "description": "Not Found",
-                        "schema": {
-                            "$ref": "#/definitions/HTTP404NotFound"
-                        }
-                    },
-                    "500": {
-                        "description": "Internal Server Error",
-                        "schema": {
-                            "$ref": "#/definitions/HTTP500InternalServerError"
-                        }
-                    }
-                }
-            }
-        },
-        "/api/v1/iscsi/target": {
-            "get": {
-                "description": "Iscsi 타겟 리스트를 가져옵니다.",
-                "consumes": [
-                    "application/x-www-form-urlencoded"
-                ],
-                "produces": [
-                    "application/json"
-                ],
-                "tags": [
-                    "IscsiTarget"
-                ],
-                "summary": "Show List of Iscsi Target",
-                "parameters": [
-                    {
-                        "type": "string",
-                        "description": "Iscsi Target IQN Name",
-                        "name": "iqn_id",
-                        "in": "query"
-                    }
-                ],
-                "responses": {
-                    "200": {
-                        "description": "OK",
-                        "schema": {}
-                    },
-                    "400": {
-                        "description": "Bad Request",
-                        "schema": {
-                            "$ref": "#/definitions/HTTP400BadRequest"
-                        }
-                    },
-                    "404": {
-                        "description": "Not Found",
-                        "schema": {
-                            "$ref": "#/definitions/HTTP404NotFound"
-                        }
-                    },
-                    "500": {
-                        "description": "Internal Server Error",
-                        "schema": {
-                            "$ref": "#/definitions/HTTP500InternalServerError"
-                        }
-                    }
-                }
-            },
-            "put": {
-                "description": "Iscsi 타겟을 수정합니다.",
-                "consumes": [
-                    "application/x-www-form-urlencoded"
-                ],
-                "produces": [
-                    "application/json"
-                ],
-                "tags": [
-                    "IscsiTarget"
-                ],
-                "summary": "Update of Iscsi Target",
-                "parameters": [
-                    {
-                        "type": "string",
-                        "description": "Iscsi Target Old IQN Name",
-                        "name": "iqn_id",
-                        "in": "formData",
-                        "required": true
-                    },
-                    {
-                        "type": "string",
-                        "description": "Iscsi Target New IQN Name",
-                        "name": "new_iqn_id",
-                        "in": "formData",
-                        "required": true
-                    },
-                    {
-                        "type": "array",
-                        "items": {
-                            "type": "string"
-                        },
-                        "collectionFormat": "multi",
-                        "description": "Gateway Host Name",
-                        "name": "hostname",
-                        "in": "formData",
-                        "required": true
-                    },
-                    {
-                        "type": "array",
-                        "items": {
-                            "type": "string"
-                        },
-                        "collectionFormat": "multi",
-                        "description": "Gateway Host IP Address",
-                        "name": "ip_address",
-                        "in": "formData",
-                        "required": true
-                    },
-                    {
-                        "type": "array",
-                        "items": {
-                            "type": "string"
-                        },
-                        "collectionFormat": "multi",
-                        "description": "Glue Pool Name",
-                        "name": "pool_name",
-                        "in": "formData"
-                    },
-                    {
-                        "type": "array",
-                        "items": {
-                            "type": "string"
-                        },
-                        "collectionFormat": "multi",
-                        "description": "Glue Image Name",
-                        "name": "image_name",
-                        "in": "formData"
-                    },
-                    {
-                        "type": "boolean",
-                        "default": false,
-                        "description": "Iscsi Authentication",
-                        "name": "acl_enabled",
-                        "in": "formData",
-                        "required": true
-                    },
-                    {
-                        "maxLength": 64,
-                        "minLength": 8,
-                        "type": "string",
-                        "description": "Iscsi Auth User",
-                        "name": "username",
-                        "in": "formData"
-                    },
-                    {
-                        "maxLength": 16,
-                        "minLength": 12,
-                        "type": "string",
-                        "description": "Iscsi Auth Password",
-                        "name": "password",
-                        "in": "formData"
-                    },
-                    {
-                        "maxLength": 64,
-                        "minLength": 8,
-                        "type": "string",
-                        "description": "Iscsi Auth Mutual User",
-                        "name": "mutual_username",
-                        "in": "formData"
-                    },
-                    {
-                        "maxLength": 16,
-                        "minLength": 12,
-                        "type": "string",
-                        "description": "Iscsi Auth Mutaul Password",
-                        "name": "mutual_password",
-                        "in": "formData"
-                    }
-                ],
-                "responses": {
-                    "200": {
-                        "description": "OK",
-                        "schema": {}
-                    },
-                    "400": {
-                        "description": "Bad Request",
-                        "schema": {
-                            "$ref": "#/definitions/HTTP400BadRequest"
-                        }
-                    },
-                    "404": {
-                        "description": "Not Found",
-                        "schema": {
-                            "$ref": "#/definitions/HTTP404NotFound"
-                        }
-                    },
-                    "500": {
-                        "description": "Internal Server Error",
-                        "schema": {
-                            "$ref": "#/definitions/HTTP500InternalServerError"
-                        }
-                    }
-                }
-            },
-            "post": {
-                "description": "Iscsi 타겟을 생성합니다.",
-                "consumes": [
-                    "application/x-www-form-urlencoded"
-                ],
-                "produces": [
-                    "application/json"
-                ],
-                "tags": [
-                    "IscsiTarget"
-                ],
-                "summary": "Create of Iscsi Target",
-                "parameters": [
-                    {
-                        "type": "string",
-                        "description": "Iscsi Target IQN Name",
-                        "name": "iqn_id",
-                        "in": "formData",
-                        "required": true
-                    },
-                    {
-                        "type": "array",
-                        "items": {
-                            "type": "string"
-                        },
-                        "collectionFormat": "multi",
-                        "description": "Gateway Host Name",
-                        "name": "hostname",
-                        "in": "formData",
-                        "required": true
-                    },
-                    {
-                        "type": "array",
-                        "items": {
-                            "type": "string"
-                        },
-                        "collectionFormat": "multi",
-                        "description": "Gateway Host IP Address",
-                        "name": "ip_address",
-                        "in": "formData",
-                        "required": true
-                    },
-                    {
-                        "type": "array",
-                        "items": {
-                            "type": "string"
-                        },
-                        "collectionFormat": "multi",
-                        "description": "Glue Pool Name",
-                        "name": "pool_name",
-                        "in": "formData"
-                    },
-                    {
-                        "type": "array",
-                        "items": {
-                            "type": "string"
-                        },
-                        "collectionFormat": "multi",
-                        "description": "Glue Image Name",
-                        "name": "image_name",
-                        "in": "formData"
-                    },
-                    {
-                        "type": "boolean",
-                        "default": false,
-                        "description": "Iscsi Authentication",
-                        "name": "acl_enabled",
-                        "in": "formData",
-                        "required": true
-                    },
-                    {
-                        "maxLength": 64,
-                        "minLength": 8,
-                        "type": "string",
-                        "description": "Iscsi Auth User",
-                        "name": "username",
-                        "in": "formData"
-                    },
-                    {
-                        "maxLength": 16,
-                        "minLength": 12,
-                        "type": "string",
-                        "description": "Iscsi Auth Password",
-                        "name": "password",
-                        "in": "formData"
-                    },
-                    {
-                        "maxLength": 64,
-                        "minLength": 8,
-                        "type": "string",
-                        "description": "Iscsi Auth Mutual User",
-                        "name": "mutual_username",
-                        "in": "formData"
-                    },
-                    {
-                        "maxLength": 16,
-                        "minLength": 12,
-                        "type": "string",
-                        "description": "Iscsi Auth Mutaul Password",
-                        "name": "mutual_password",
-                        "in": "formData"
-                    }
-                ],
-                "responses": {
-                    "200": {
-                        "description": "Success",
-                        "schema": {
-                            "type": "string"
-                        }
-                    },
-                    "400": {
-                        "description": "Bad Request",
-                        "schema": {
-                            "$ref": "#/definitions/HTTP400BadRequest"
-                        }
-                    },
-                    "404": {
-                        "description": "Not Found",
-                        "schema": {
-                            "$ref": "#/definitions/HTTP404NotFound"
-                        }
-                    },
-                    "500": {
-                        "description": "Internal Server Error",
-                        "schema": {
-                            "$ref": "#/definitions/HTTP500InternalServerError"
-                        }
-                    }
-                }
-            },
-            "delete": {
-                "description": "Iscsi 타겟을 삭제합니다.",
-                "consumes": [
-                    "application/x-www-form-urlencoded"
-                ],
-                "produces": [
-                    "application/json"
-                ],
-                "tags": [
-                    "IscsiTarget"
-                ],
-                "summary": "Delete of Iscsi Target",
-                "parameters": [
-                    {
-                        "type": "string",
-                        "description": "Iscsi Target IQN Name",
-                        "name": "iqn_id",
-                        "in": "query",
-                        "required": true
-                    }
-                ],
-                "responses": {
-                    "200": {
-                        "description": "Success",
-                        "schema": {
-                            "type": "string"
-                        }
-                    },
-                    "400": {
-                        "description": "Bad Request",
-                        "schema": {
-                            "$ref": "#/definitions/HTTP400BadRequest"
-                        }
-                    },
-                    "404": {
-                        "description": "Not Found",
-                        "schema": {
-                            "$ref": "#/definitions/HTTP404NotFound"
-                        }
-                    },
-                    "500": {
-                        "description": "Internal Server Error",
-                        "schema": {
-                            "$ref": "#/definitions/HTTP500InternalServerError"
-                        }
-                    }
-                }
-            }
-        },
-        "/api/v1/mirror": {
-            "get": {
-                "description": "Glue 의 미러링 상태를 보여줍니다.",
-                "consumes": [
-                    "application/x-www-form-urlencoded"
-                ],
-                "produces": [
-                    "application/json"
-                ],
-                "tags": [
-                    "Mirror"
-                ],
-                "summary": "Show Status of Mirror",
-                "responses": {
-                    "200": {
-                        "description": "OK",
-                        "schema": {
-                            "$ref": "#/definitions/MirrorStatus"
-                        }
-                    },
-                    "400": {
-                        "description": "Bad Request",
-                        "schema": {
-                            "$ref": "#/definitions/HTTP400BadRequest"
-                        }
-                    },
-                    "404": {
-                        "description": "Not Found",
-                        "schema": {
-                            "$ref": "#/definitions/HTTP404NotFound"
-                        }
-                    },
-                    "500": {
-                        "description": "Internal Server Error",
-                        "schema": {
-                            "$ref": "#/definitions/HTTP500InternalServerError"
-                        }
-                    }
-                }
-            },
-            "delete": {
-                "description": "Glue 의 미러링 클러스터를 제거합니다.",
-                "consumes": [
-                    "multipart/form-data"
-                ],
-                "produces": [
-                    "application/json"
-                ],
-                "tags": [
-                    "Mirror"
-                ],
-                "summary": "Delete Mirroring Cluster",
-                "parameters": [
-                    {
-                        "type": "string",
-                        "description": "Remote Cluster Host Address",
-                        "name": "host",
-                        "in": "formData",
-                        "required": true
-                    },
-                    {
-                        "type": "file",
-                        "description": "Remote Cluster PrivateKey",
-                        "name": "privateKeyFile",
-                        "in": "formData",
-                        "required": true
-                    },
-                    {
-                        "type": "string",
-                        "description": "Pool Name for Mirroring",
-                        "name": "mirrorPool",
-                        "in": "formData",
-                        "required": true
-                    }
-                ],
-                "responses": {
-                    "200": {
-                        "description": "OK",
-                        "schema": {
-                            "$ref": "#/definitions/MirrorSetup"
-                        }
-                    },
-                    "400": {
-                        "description": "Bad Request",
-                        "schema": {
-                            "$ref": "#/definitions/HTTP400BadRequest"
-                        }
-                    },
-                    "404": {
-                        "description": "Not Found",
-                        "schema": {
-                            "$ref": "#/definitions/HTTP404NotFound"
-                        }
-                    },
-                    "500": {
-                        "description": "Internal Server Error",
-                        "schema": {
-                            "$ref": "#/definitions/HTTP500InternalServerError"
-                        }
-                    }
-                }
-            }
-        },
-        "/api/v1/mirror/image": {
-            "get": {
-                "description": "미러링중인 이미지의 목록과 상태를 보여줍니다.",
-                "consumes": [
-                    "application/x-www-form-urlencoded"
-                ],
-                "produces": [
-                    "application/json"
-                ],
-                "tags": [
-                    "Mirror"
-                ],
-                "summary": "Show List of Mirrored Snapshot",
-                "responses": {
-                    "200": {
-                        "description": "OK",
-                        "schema": {
-                            "$ref": "#/definitions/MirrorList"
-                        }
-                    },
-                    "400": {
-                        "description": "Bad Request",
-                        "schema": {
-                            "$ref": "#/definitions/HTTP400BadRequest"
-                        }
-                    },
-                    "404": {
-                        "description": "Not Found",
-                        "schema": {
-                            "$ref": "#/definitions/HTTP404NotFound"
-                        }
-                    },
-                    "500": {
-                        "description": "Internal Server Error",
-                        "schema": {
-                            "$ref": "#/definitions/HTTP500InternalServerError"
-                        }
-                    }
-                }
-            }
-        },
-        "/api/v1/mirror/image/promote/{mirrorPool}/{imageName}": {
-            "get": {
-                "description": "Glue 의 이미지에 미러링상태를 확인합니다.",
-                "consumes": [
-                    "application/x-www-form-urlencoded"
-                ],
-                "produces": [
-                    "application/json"
-                ],
-                "tags": [
-                    "Mirror"
-                ],
-                "summary": "Patch Image Mirroring",
-                "parameters": [
-                    {
-                        "type": "string",
-                        "description": "Pool Name for Mirroring",
-                        "name": "mirrorPool",
-                        "in": "path",
-                        "required": true
-                    },
-                    {
-                        "type": "string",
-                        "description": "Image Name for Mirroring",
-                        "name": "imageName",
-                        "in": "path",
-                        "required": true
-                    }
-                ],
-                "responses": {
-                    "200": {
-                        "description": "OK",
-                        "schema": {
-                            "$ref": "#/definitions/ImageStatus"
-                        }
-                    },
-                    "400": {
-                        "description": "Bad Request",
-                        "schema": {
-                            "$ref": "#/definitions/HTTP400BadRequest"
-                        }
-                    },
-                    "404": {
-                        "description": "Not Found",
-                        "schema": {
-                            "$ref": "#/definitions/HTTP404NotFound"
-                        }
-                    },
-                    "500": {
-                        "description": "Internal Server Error",
-                        "schema": {
-                            "$ref": "#/definitions/HTTP500InternalServerError"
-                        }
-                    }
-                }
-            },
-            "post": {
-                "description": "Glue 의 이미지를 활성화 합니다.",
-                "consumes": [
-                    "application/x-www-form-urlencoded"
-                ],
-                "produces": [
-                    "application/json"
-                ],
-                "tags": [
-                    "Mirror"
-                ],
-                "summary": "Promote Image Mirroring",
-                "parameters": [
-                    {
-                        "type": "string",
-                        "description": "Pool Name for Mirroring",
-                        "name": "mirrorPool",
-                        "in": "path",
-                        "required": true
-                    },
-                    {
-                        "type": "string",
-                        "description": "Image Name for Mirroring",
-                        "name": "imageName",
-                        "in": "path",
-                        "required": true
-                    }
-                ],
-                "responses": {
-                    "200": {
-                        "description": "OK",
-                        "schema": {
-                            "$ref": "#/definitions/ImageStatus"
-                        }
-                    },
-                    "400": {
-                        "description": "Bad Request",
-                        "schema": {
-                            "$ref": "#/definitions/HTTP400BadRequest"
-                        }
-                    },
-                    "404": {
-                        "description": "Not Found",
-                        "schema": {
-                            "$ref": "#/definitions/HTTP404NotFound"
-                        }
-                    },
-                    "500": {
-                        "description": "Internal Server Error",
-                        "schema": {
-                            "$ref": "#/definitions/HTTP500InternalServerError"
-                        }
-                    }
-                }
-            },
-            "delete": {
-                "description": "Glue 의 이미지를 활성화 합니다.",
-                "consumes": [
-                    "application/x-www-form-urlencoded"
-                ],
-                "produces": [
-                    "application/json"
-                ],
-                "tags": [
-                    "Mirror"
-                ],
-                "summary": "Promote Image Mirroring",
-                "parameters": [
-                    {
-                        "type": "string",
-                        "description": "Pool Name for Mirroring",
-                        "name": "mirrorPool",
-                        "in": "path",
-                        "required": true
-                    },
-                    {
-                        "type": "string",
-                        "description": "Image Name for Mirroring",
-                        "name": "imageName",
-                        "in": "path",
-                        "required": true
-                    }
-                ],
-                "responses": {
-                    "200": {
-                        "description": "OK",
-                        "schema": {
-                            "$ref": "#/definitions/ImageStatus"
-                        }
-                    },
-                    "400": {
-                        "description": "Bad Request",
-                        "schema": {
-                            "$ref": "#/definitions/HTTP400BadRequest"
-                        }
-                    },
-                    "404": {
-                        "description": "Not Found",
-                        "schema": {
-                            "$ref": "#/definitions/HTTP404NotFound"
-                        }
-                    },
-                    "500": {
-                        "description": "Internal Server Error",
-                        "schema": {
-                            "$ref": "#/definitions/HTTP500InternalServerError"
-                        }
-                    }
-                }
-            }
-        },
-        "/api/v1/mirror/image/{mirrorPool}/{imageName}": {
-            "get": {
-                "description": "미러링중인 이미지의 정보를 보여줍니다.",
-                "consumes": [
-                    "application/x-www-form-urlencoded"
-                ],
-                "produces": [
-                    "application/json"
-                ],
-                "tags": [
-                    "Mirror"
-                ],
-                "summary": "Show Infomation of Mirrored Snapshot",
-                "parameters": [
-                    {
-                        "type": "string",
-                        "description": "mirrorPool",
-                        "name": "mirrorPool",
-                        "in": "path",
-                        "required": true
-                    },
-                    {
-                        "type": "string",
-                        "description": "imageName",
-                        "name": "imageName",
-                        "in": "path",
-                        "required": true
-                    }
-                ],
-                "responses": {
-                    "200": {
-                        "description": "OK",
-                        "schema": {
-                            "$ref": "#/definitions/ImageMirror"
-                        }
-                    },
-                    "400": {
-                        "description": "Bad Request",
-                        "schema": {
-                            "$ref": "#/definitions/HTTP400BadRequest"
-                        }
-                    },
-                    "404": {
-                        "description": "Not Found",
-                        "schema": {
-                            "$ref": "#/definitions/HTTP404NotFound"
-                        }
-                    },
-                    "500": {
-                        "description": "Internal Server Error",
-                        "schema": {
-                            "$ref": "#/definitions/HTTP500InternalServerError"
-                        }
-                    }
-                }
-            },
-            "post": {
-                "description": "Glue 의 이미지에 미러링을 설정합니다.",
-                "consumes": [
-                    "application/x-www-form-urlencoded"
-                ],
-                "produces": [
-                    "application/json"
-                ],
-                "tags": [
-                    "Mirror"
-                ],
-                "summary": "Setup Image Mirroring",
-                "parameters": [
-                    {
-                        "type": "string",
-                        "description": "Pool Name for Mirroring",
-                        "name": "mirrorPool",
-                        "in": "path",
-                        "required": true
-                    },
-                    {
-                        "type": "string",
-                        "description": "Image Name for Mirroring",
-                        "name": "imageName",
-                        "in": "path",
-                        "required": true
-                    },
-                    {
-                        "type": "string",
-                        "description": "Interval of image snapshot",
-                        "name": "interval",
-                        "in": "formData",
-                        "required": true
-                    },
-                    {
-                        "type": "string",
-                        "description": "StartTime of image snapshot",
-                        "name": "startTime",
-                        "in": "formData"
-                    }
-                ],
-                "responses": {
-                    "200": {
-                        "description": "OK",
-                        "schema": {
-                            "$ref": "#/definitions/ImageMirror"
-                        }
-                    },
-                    "400": {
-                        "description": "Bad Request",
-                        "schema": {
-                            "$ref": "#/definitions/HTTP400BadRequest"
-                        }
-                    },
-                    "404": {
-                        "description": "Not Found",
-                        "schema": {
-                            "$ref": "#/definitions/HTTP404NotFound"
-                        }
-                    },
-                    "500": {
-                        "description": "Internal Server Error",
-                        "schema": {
-                            "$ref": "#/definitions/HTTP500InternalServerError"
-                        }
-                    }
-                }
-            },
-            "delete": {
-                "description": "이미지의 미러링을 비활성화 합니다.",
-                "consumes": [
-                    "application/x-www-form-urlencoded"
-                ],
-                "produces": [
-                    "application/json"
-                ],
-                "tags": [
-                    "Mirror"
-                ],
-                "summary": "Delete Mirrored Snapshot",
-                "parameters": [
-                    {
-                        "type": "string",
-                        "description": "pool",
-                        "name": "mirrorPool",
-                        "in": "path",
-                        "required": true
-                    },
-                    {
-                        "type": "string",
-                        "description": "imageName",
-                        "name": "imageName",
-                        "in": "path",
-                        "required": true
-                    }
-                ],
-                "responses": {
-                    "200": {
-                        "description": "OK",
-                        "schema": {
-                            "$ref": "#/definitions/Message"
-                        }
-                    },
-                    "400": {
-                        "description": "Bad Request",
-                        "schema": {
-                            "$ref": "#/definitions/HTTP400BadRequest"
-                        }
-                    },
-                    "404": {
-                        "description": "Not Found",
-                        "schema": {
-                            "$ref": "#/definitions/HTTP404NotFound"
-                        }
-                    },
-                    "500": {
-                        "description": "Internal Server Error",
-                        "schema": {
-                            "$ref": "#/definitions/HTTP500InternalServerError"
-                        }
-                    }
-                }
-            },
-            "patch": {
-                "description": "Glue 의 이미지에 미러링의 설정을 변경합니다.",
-                "consumes": [
-                    "application/x-www-form-urlencoded"
-                ],
-                "produces": [
-                    "application/json"
-                ],
-                "tags": [
-                    "Mirror"
-                ],
-                "summary": "Patch Image Mirroring",
-                "parameters": [
-                    {
-                        "type": "string",
-                        "description": "Pool Name for Mirroring",
-                        "name": "mirrorPool",
-                        "in": "path",
-                        "required": true
-                    },
-                    {
-                        "type": "string",
-                        "description": "Image Name for Mirroring",
-                        "name": "imageName",
-                        "in": "path",
-                        "required": true
-                    },
-                    {
-                        "type": "string",
-                        "description": "Interval of image snapshot",
-                        "name": "interval",
-                        "in": "formData",
-                        "required": true
-                    },
-                    {
-                        "type": "string",
-                        "description": "Starttime of image snapshot",
-                        "name": "startTime",
-                        "in": "formData"
-                    }
-                ],
-                "responses": {
-                    "200": {
-                        "description": "OK",
-                        "schema": {
-                            "$ref": "#/definitions/ImageMirror"
-                        }
-                    },
-                    "400": {
-                        "description": "Bad Request",
-                        "schema": {
-                            "$ref": "#/definitions/HTTP400BadRequest"
-                        }
-                    },
-                    "404": {
-                        "description": "Not Found",
-                        "schema": {
-                            "$ref": "#/definitions/HTTP404NotFound"
-                        }
-                    },
-                    "500": {
-                        "description": "Internal Server Error",
-                        "schema": {
-                            "$ref": "#/definitions/HTTP500InternalServerError"
-                        }
-                    }
-                }
-            }
-        },
-        "/api/v1/nfs": {
-            "get": {
-                "description": "Glue NFS Cluster의 리스트 및 상세정보를 보여줍니다.",
-                "consumes": [
-                    "application/x-www-form-urlencoded"
-                ],
-                "produces": [
-                    "application/json"
-                ],
-                "tags": [
-                    "NFS"
-                ],
-                "summary": "Show List of Info of Glue NFS Cluster",
-                "parameters": [
-                    {
-                        "type": "string",
-                        "description": "NFS Cluster Identifier",
-                        "name": "cluster_id",
-                        "in": "query"
-                    }
-                ],
-                "responses": {
-                    "200": {
-                        "description": "OK",
-                        "schema": {}
-                    },
-                    "400": {
-                        "description": "Bad Request",
-                        "schema": {
-                            "$ref": "#/definitions/HTTP400BadRequest"
-                        }
-                    },
-                    "404": {
-                        "description": "Not Found",
-                        "schema": {
-                            "$ref": "#/definitions/HTTP404NotFound"
-                        }
-                    },
-                    "500": {
-                        "description": "Internal Server Error",
-                        "schema": {
-                            "$ref": "#/definitions/HTTP500InternalServerError"
-                        }
-                    }
-                }
-            }
-        },
-        "/api/v1/nfs/export": {
-            "get": {
-                "description": "Glue NFS Export 상세 정보를 보여줍니다.",
-                "consumes": [
-                    "application/x-www-form-urlencoded"
-                ],
-                "produces": [
-                    "application/json"
-                ],
-                "tags": [
-                    "NFS"
-                ],
-                "summary": "Show Detail of Glue NFS Export",
-                "parameters": [
-                    {
-                        "type": "string",
-                        "description": "NFS Cluster Identifier",
-                        "name": "cluster_id",
-                        "in": "query"
-                    }
-                ],
-                "responses": {
-                    "200": {
-                        "description": "OK",
-                        "schema": {
-                            "description": "Glue NFS Export 상세정보 구조체",
-                            "type": "array",
-                            "items": {
-                                "type": "object",
-                                "properties": {
-                                    "access_type": {
-                                        "type": "string"
-                                    },
-                                    "clients": {
-                                        "type": "array",
-                                        "items": {}
-                                    },
-                                    "cluster_id": {
-                                        "type": "string"
-                                    },
-                                    "export_id": {
-                                        "type": "integer"
-                                    },
-                                    "fsal": {
-                                        "type": "object",
-                                        "properties": {
-                                            "fs_name": {
-                                                "type": "string"
-                                            },
-                                            "name": {
-                                                "type": "string"
-                                            },
-                                            "user_id": {
-                                                "type": "string"
-                                            }
-                                        }
-                                    },
-                                    "path": {
-                                        "type": "string"
-                                    },
-                                    "protocols": {
-                                        "type": "array",
-                                        "items": {
-                                            "type": "integer"
-                                        }
-                                    },
-                                    "pseudo": {
-                                        "type": "string"
-                                    },
-                                    "security_label": {
-                                        "type": "boolean"
-                                    },
-                                    "squash": {
-                                        "type": "string"
-                                    },
-                                    "transports": {
-                                        "type": "array",
-                                        "items": {
-                                            "type": "string"
-                                        }
-                                    }
-                                }
-                            }
-                        }
-                    },
-                    "400": {
-                        "description": "Bad Request",
-                        "schema": {
-                            "$ref": "#/definitions/HTTP400BadRequest"
-                        }
-                    },
-                    "404": {
-                        "description": "Not Found",
-                        "schema": {
-                            "$ref": "#/definitions/HTTP404NotFound"
-                        }
-                    },
-                    "500": {
-                        "description": "Internal Server Error",
-                        "schema": {
-                            "$ref": "#/definitions/HTTP500InternalServerError"
-                        }
-                    }
-                }
-            }
-        },
-        "/api/v1/nfs/export/{cluster_id}": {
-            "put": {
-                "description": "Glue NFS Export를 수정합니다.",
-                "consumes": [
-                    "application/x-www-form-urlencoded"
-                ],
-                "produces": [
-                    "application/json"
-                ],
-                "tags": [
-                    "NFS"
-                ],
-                "summary": "Update of Glue NFS Export",
-                "parameters": [
-                    {
-                        "type": "string",
-                        "description": "NFS Cluster Identifier",
-                        "name": "cluster_id",
-                        "in": "path",
-                        "required": true
-                    },
-                    {
-                        "type": "integer",
-                        "description": "NFS Export ID",
-                        "name": "export_id",
-                        "in": "formData",
-                        "required": true
-                    },
-                    {
-                        "enum": [
-                            "RW",
-                            "RO",
-                            "NONE"
-                        ],
-                        "type": "string",
-                        "default": "RW",
-                        "description": "NFS Access Type",
-                        "name": "access_type",
-                        "in": "formData",
-                        "required": true
-                    },
-                    {
-                        "type": "string",
-                        "description": "FS Name",
-                        "name": "fs_name",
-                        "in": "formData",
-                        "required": true
-                    },
-                    {
-                        "type": "string",
-                        "default": "CEPH",
-                        "description": "NFS Storage Name",
-                        "name": "storage_name",
-                        "in": "formData",
-                        "required": true
-                    },
-                    {
-                        "type": "string",
-                        "description": "Glue FS Path",
-                        "name": "path",
-                        "in": "formData",
-                        "required": true
-                    },
-                    {
-                        "type": "string",
-                        "description": "NFS Export Path",
-                        "name": "pseudo",
-                        "in": "formData",
-                        "required": true
-                    },
-                    {
-                        "enum": [
-                            "no_root_squash",
-                            "root_id_squash",
-                            "all_squash",
-                            "root_squash"
-                        ],
-                        "type": "string",
-                        "default": "no_root_squash",
-                        "description": "Squash",
-                        "name": "squash",
-                        "in": "formData",
-                        "required": true
-                    },
-                    {
-                        "type": "array",
-                        "items": {
-                            "type": "string"
-                        },
-                        "collectionFormat": "multi",
-                        "default": "TCP",
-                        "description": "Transports",
-                        "name": "transports",
-                        "in": "formData"
-                    },
-                    {
-                        "type": "boolean",
-                        "default": false,
-                        "description": "Security Label",
-                        "name": "security_label",
-                        "in": "formData",
-                        "required": true
-                    }
-                ],
-                "responses": {
-                    "200": {
-                        "description": "Success",
-                        "schema": {
-                            "type": "string"
-                        }
-                    },
-                    "400": {
-                        "description": "Bad Request",
-                        "schema": {
-                            "$ref": "#/definitions/HTTP400BadRequest"
-                        }
-                    },
-                    "404": {
-                        "description": "Not Found",
-                        "schema": {
-                            "$ref": "#/definitions/HTTP404NotFound"
-                        }
-                    },
-                    "500": {
-                        "description": "Internal Server Error",
-                        "schema": {
-                            "$ref": "#/definitions/HTTP500InternalServerError"
-                        }
-                    }
-                }
-            },
-            "post": {
-                "description": "Glue NFS Export를 생성합니다.",
-                "consumes": [
-                    "application/x-www-form-urlencoded"
-                ],
-                "produces": [
-                    "application/json"
-                ],
-                "tags": [
-                    "NFS"
-                ],
-                "summary": "Create of Glue NFS Export",
-                "parameters": [
-                    {
-                        "type": "string",
-                        "description": "NFS Cluster Identifier",
-                        "name": "cluster_id",
-                        "in": "path",
-                        "required": true
-                    },
-                    {
-                        "enum": [
-                            "RW",
-                            "RO",
-                            "NONE"
-                        ],
-                        "type": "string",
-                        "default": "RW",
-                        "description": "NFS Access Type",
-                        "name": "access_type",
-                        "in": "formData",
-                        "required": true
-                    },
-                    {
-                        "type": "string",
-                        "description": "FS Name",
-                        "name": "fs_name",
-                        "in": "formData",
-                        "required": true
-                    },
-                    {
-                        "type": "string",
-                        "default": "CEPH",
-                        "description": "NFS Storage Name",
-                        "name": "storage_name",
-                        "in": "formData",
-                        "required": true
-                    },
-                    {
-                        "type": "string",
-                        "description": "Glue FS Path",
-                        "name": "path",
-                        "in": "formData",
-                        "required": true
-                    },
-                    {
-                        "type": "string",
-                        "description": "NFS Export Path",
-                        "name": "pseudo",
-                        "in": "formData",
-                        "required": true
-                    },
-                    {
-                        "enum": [
-                            "no_root_squash",
-                            "root_id_squash",
-                            "all_squash",
-                            "root_squash"
-                        ],
-                        "type": "string",
-                        "default": "no_root_squash",
-                        "description": "Squash",
-                        "name": "squash",
-                        "in": "formData",
-                        "required": true
-                    },
-                    {
-                        "type": "array",
-                        "items": {
-                            "type": "string"
-                        },
-                        "collectionFormat": "multi",
-                        "default": "TCP",
-                        "description": "Transports",
-                        "name": "transports",
-                        "in": "formData"
-                    },
-                    {
-                        "type": "boolean",
-                        "default": false,
-                        "description": "Security Label",
-                        "name": "security_label",
-                        "in": "formData",
-                        "required": true
-                    }
-                ],
-                "responses": {
-                    "200": {
-                        "description": "Success",
-                        "schema": {
-                            "type": "string"
-                        }
-                    },
-                    "400": {
-                        "description": "Bad Request",
-                        "schema": {
-                            "$ref": "#/definitions/HTTP400BadRequest"
-                        }
-                    },
-                    "404": {
-                        "description": "Not Found",
-                        "schema": {
-                            "$ref": "#/definitions/HTTP404NotFound"
-                        }
-                    },
-                    "500": {
-                        "description": "Internal Server Error",
-                        "schema": {
-                            "$ref": "#/definitions/HTTP500InternalServerError"
-                        }
-                    }
-                }
-            }
-        },
-        "/api/v1/nfs/export/{cluster_id}/{export_id}": {
-            "delete": {
-                "description": "Glue NFS Export를 삭제합니다.",
-                "consumes": [
-                    "application/x-www-form-urlencoded"
-                ],
-                "produces": [
-                    "application/json"
-                ],
-                "tags": [
-                    "NFS"
-                ],
-                "summary": "Delete of Glue NFS Export",
-                "parameters": [
-                    {
-                        "type": "string",
-                        "description": "NFS Cluster Identifier",
-                        "name": "cluster_id",
-                        "in": "path",
-                        "required": true
-                    },
-                    {
-                        "type": "string",
-                        "description": "NFS Export ID",
-                        "name": "export_id",
-                        "in": "path",
-                        "required": true
-                    }
-                ],
-                "responses": {
-                    "200": {
-                        "description": "Success",
-                        "schema": {
-                            "type": "string"
-                        }
-                    },
-                    "400": {
-                        "description": "Bad Request",
-                        "schema": {
-                            "$ref": "#/definitions/HTTP400BadRequest"
-                        }
-                    },
-                    "404": {
-                        "description": "Not Found",
-                        "schema": {
-                            "$ref": "#/definitions/HTTP404NotFound"
-                        }
-                    },
-                    "500": {
-                        "description": "Internal Server Error",
-                        "schema": {
-                            "$ref": "#/definitions/HTTP500InternalServerError"
-                        }
-                    }
-                }
-            }
-        },
-        "/api/v1/nfs/ingress": {
             "put": {
                 "description": "Glue NFS Ingress Service를 수정합니다.",
                 "consumes": [
@@ -7988,7 +5217,6 @@
                                 "type": "string"
                             }
                         }
->>>>>>> 8830e61a
                     }
                 },
                 "pools": {
@@ -8468,49 +5696,6 @@
                 }
             }
         },
-<<<<<<< HEAD
-        "SmbStatus": {
-            "type": "object",
-            "properties": {
-                "folder_name": {
-                    "type": "string"
-                },
-                "fs_name": {
-                    "type": "string"
-                },
-                "hostname": {
-                    "type": "string"
-                },
-                "ip_address": {
-                    "type": "string"
-                },
-                "names": {
-                    "type": "string"
-                },
-                "path": {
-                    "type": "string"
-                },
-                "port": {
-                    "type": "array",
-                    "items": {
-                        "type": "integer"
-                    }
-                },
-                "state": {
-                    "type": "string"
-                },
-                "status": {
-                    "type": "string"
-                },
-                "users": {
-                    "type": "array",
-                    "items": {
-                        "type": "string"
-                    }
-                },
-                "volume_path": {
-                    "type": "string"
-=======
         "RgwUserInfo": {
             "type": "object",
             "properties": {
@@ -8822,165 +6007,14 @@
                     "type": "string",
                     "format": "string",
                     "example": "1.0"
->>>>>>> 8830e61a
-                }
-            }
-        },
-        "SubVolumeGroupInfo": {
+                }
+            }
+        },
+        "model.GwvmMgmt": {
             "type": "object",
             "properties": {
-<<<<<<< HEAD
-                "atime": {
-                    "type": "string"
-                },
-                "bytes_pcent": {
-                    "type": "string"
-                },
-                "bytes_quota": {
-                    "type": "integer"
-                },
-                "bytes_used": {
-                    "type": "integer"
-                },
-                "created_at": {
-                    "type": "string"
-                },
-                "ctime": {
-                    "type": "string"
-                },
-                "data_pool": {
-                    "type": "string"
-                },
-                "gid": {
-                    "type": "integer"
-                },
-                "mode": {
-                    "type": "integer"
-                },
-                "mon_addrs": {
-                    "type": "array",
-                    "items": {
-                        "type": "string"
-                    }
-                },
-                "mtime": {
-                    "type": "string"
-                },
-                "uid": {
-                    "type": "integer"
-                }
-            }
-        },
-        "SubVolumeGroupList": {
-            "type": "object",
-            "properties": {
-                "info": {
-                    "$ref": "#/definitions/SubVolumeGroupInfo"
-                },
-                "name": {
-                    "type": "string"
-                },
-                "path": {
-                    "type": "string"
-                },
-                "snapshot": {
-                    "type": "array",
-                    "items": {
-                        "type": "string"
-                    }
-                }
-            }
-        },
-        "SubVolumeInfo": {
-            "type": "object",
-            "properties": {
-                "atime": {
-                    "type": "string"
-                },
-                "bytes_pcent": {
-                    "type": "string"
-                },
-                "bytes_quota": {
-                    "type": "integer"
-                },
-                "bytes_used": {
-                    "type": "integer"
-                },
-                "created_at": {
-                    "type": "string"
-                },
-                "ctime": {
-                    "type": "string"
-                },
-                "data_pool": {
-                    "type": "string"
-                },
-                "features": {
-                    "type": "array",
-                    "items": {
-                        "type": "string"
-                    }
-                },
-                "gid": {
-                    "type": "integer"
-                },
-                "mode": {
-                    "type": "integer"
-                },
-                "mon_addrs": {
-                    "type": "array",
-                    "items": {
-                        "type": "string"
-                    }
-                },
-                "mtime": {
-                    "type": "string"
-                },
-                "path": {
-                    "type": "string"
-                },
-                "pool_namespace": {
-                    "type": "string"
-                },
-                "state": {
-                    "type": "string"
-                },
-                "type": {
-                    "type": "string"
-                },
-                "uid": {
-                    "type": "integer"
-                }
-            }
-        },
-        "SubVolumeList": {
-            "type": "object",
-            "properties": {
-                "info": {
-                    "$ref": "#/definitions/SubVolumeInfo"
-                },
-                "name": {
-=======
                 "message": {
->>>>>>> 8830e61a
-                    "type": "string"
-                },
-                "snapshot": {
-                    "type": "array",
-                    "items": {
-                        "type": "string"
-                    }
-                }
-            }
-        },
-        "Version": {
-            "description": "API의 버전",
-            "type": "object",
-            "properties": {
-                "version": {
-                    "type": "string",
-                    "format": "string",
-                    "example": "1.0"
+                    "type": "string"
                 }
             }
         }
