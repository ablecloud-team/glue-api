basePath: /api/v1
definitions:
  FsGetInfo:
    description: GlueFS의 상세정보 구조체
    properties:
      id:
        type: integer
      mdsmap:
        properties:
          bal_rank_mask:
            type: string
          balancer:
            type: string
          compat:
            properties:
              compat:
                type: object
              incompat:
                properties:
                  feature_1:
                    type: string
                  feature_2:
                    type: string
                  feature_3:
                    type: string
                  feature_4:
                    type: string
                  feature_5:
                    type: string
                  feature_6:
                    type: string
                  feature_7:
                    type: string
                  feature_8:
                    type: string
                  feature_9:
                    type: string
                  feature_10:
                    type: string
                type: object
              ro_compat:
                type: object
            type: object
          created:
            type: string
          damaged:
            items: {}
            type: array
          data_pools:
            items:
              type: integer
            type: array
          enabled:
            type: boolean
          epoch:
            type: integer
          ever_allowed_features:
            type: integer
          explicitly_allowed_features:
            type: integer
          failed:
            items: {}
            type: array
          flags:
            type: integer
          flags_state:
            properties:
              allow_multimds_snaps:
                type: boolean
              allow_snaps:
                type: boolean
              allow_standby_replay:
                type: boolean
              joinable:
                type: boolean
              refuse_client_session:
                type: boolean
            type: object
          fs_name:
            type: string
          in:
            items:
              type: integer
            type: array
          info: {}
          last_failure:
            type: integer
          last_failure_osd_epoch:
            type: integer
          max_file_size:
            type: integer
          max_mds:
            type: integer
          metadata_pool:
            type: integer
          modified:
            type: string
          required_client_features:
            type: object
          root:
            type: integer
          session_autoclose:
            type: integer
          session_timeout:
            type: integer
          standby_count_wanted:
            type: integer
          stopped:
            items: {}
            type: array
          tableserver:
            type: integer
          up:
            properties:
              mds_0:
                type: integer
            type: object
        type: object
    type: object
  FsStatus:
    description: GlueFS의 상태 구조체
    properties:
      clients:
        items:
          properties:
            clients:
              type: integer
            fs:
              type: string
          type: object
        type: array
      mds_version:
        items:
          properties:
            daemon:
              items:
                type: string
              type: array
            version:
              type: string
          type: object
        type: array
      mdsmap:
        items:
          properties:
            caps:
              type: integer
            dirs:
              type: integer
            dns:
              type: integer
            inos:
              type: integer
            name:
              type: string
            rank:
              type: integer
            rate:
              type: integer
            state:
              type: string
          type: object
        type: array
      pools:
        items:
          properties:
            avail:
              type: integer
            id:
              type: integer
            name:
              type: string
            type:
              type: string
            used:
              type: integer
          type: object
        type: array
    type: object
  GlueStatus:
    description: Glue의 상태를 나타내는 구조체
    properties:
      election_epoch:
        example: 148
        format: uint32
        type: integer
      fsid:
        description: Glue클러스터를 구분하는 ID
        example: 9980ffe8-4bc1-11ee-9b1f-002481004170
        format: uuid
        type: string
      fsmap:
        properties:
          by_rank:
            items: {}
            type: array
          epoch:
            type: integer
          up:standby:
            type: integer
        type: object
      health:
        properties:
          checks: {}
          mutes: {}
          status:
            example: HEALTH_WARN
            format: string
            type: string
        type: object
      mgrmap:
        properties:
          available:
            type: boolean
          modules:
            items:
              type: string
            type: array
          num_standbys:
            type: integer
          services:
            properties:
              dashboard:
                type: string
              prometheus:
                type: string
            type: object
        type: object
      monmap:
        properties:
          epoch:
            type: integer
          min_mon_release_name:
            type: string
          num_mons:
            type: integer
        type: object
      osdmap:
        properties:
          epoch:
            type: integer
          num_in_osds:
            type: integer
          num_osds:
            type: integer
          num_remapped_pgs:
            type: integer
          num_up_osds:
            type: integer
          osd_in_since:
            type: integer
          osd_up_since:
            type: integer
        type: object
      pgmap:
        properties:
          bytes_avail:
            type: integer
          bytes_total:
            type: integer
          bytes_used:
            type: integer
          data_bytes:
            type: integer
          num_objects:
            type: integer
          num_pgs:
            type: integer
          num_pools:
            type: integer
          pgs_by_state:
            items:
              properties:
                count:
                  type: integer
                state_name:
                  type: string
              type: object
            type: array
          read_bytes_sec:
            type: integer
          read_op_per_sec:
            type: integer
          write_bytes_sec:
            type: integer
          write_op_per_sec:
            type: integer
        type: object
      progress_events:
        type: object
      quorum:
        items:
          type: integer
        type: array
      quorum_age:
        type: integer
      quorum_names:
        items:
          type: string
        type: array
      servicemap:
        properties:
          epoch:
            type: integer
          modified:
            type: string
          services: {}
        type: object
    type: object
  GlueVersion:
    description: Glue의 버전
    properties:
<<<<<<< HEAD
      debug:
        description: Debug info
        example: true
        format: bool
        type: boolean
=======
      mds: {}
>>>>>>> ced8d8a9
      mgr: {}
      mon: {}
      osd: {}
      overall: {}
      rbd-mirror: {}
      rgw: {}
    type: object
  HTTP400BadRequest:
    properties:
      code:
        example: 400
        type: integer
      debug:
        description: Debug info
        example: true
        format: bool
        type: boolean
      message:
        example: status bad request
        type: string
    type: object
  HTTP404NotFound:
    properties:
      code:
        example: 404
        type: integer
      debug:
        description: Debug info
        example: true
        format: bool
        type: boolean
      message:
        example: Not Found
        type: string
    type: object
  HTTP500InternalServerError:
    properties:
      code:
        example: 500
        type: integer
      debug:
        description: Debug info
        example: true
        format: bool
        type: boolean
      message:
        example: InternalServerError
        type: string
    type: object
  ImageMirror:
    properties:
      image:
        type: string
      items:
        items:
          $ref: '#/definitions/MirrorImageItem'
        type: array
      namespace:
        type: string
      pool:
        type: string
    type: object
  ImageStatus:
    properties:
      daemon_service:
        properties:
          daemon_id:
            type: string
          hostname:
            type: string
          instance_id:
            type: string
          service_id:
            type: string
        type: object
      description:
        type: string
      global_id:
        type: string
      last_update:
        type: string
      name:
        type: string
      peer_sites:
        items:
          properties:
            description:
              type: string
            last_update:
              type: string
            mirror_uuids:
              type: string
            site_name:
              type: string
            state:
              type: string
          type: object
        type: array
      snapshots:
        items:
          properties:
            demoted:
              type: boolean
            id:
              type: integer
            mirror_peer_uuids:
              items:
                type: string
              type: array
            name:
              type: string
          type: object
        type: array
      state:
        type: string
    type: object
  IscsiServiceCreate:
    description: Iscsi Service daemon 구조체
    properties:
      placement:
        properties:
          hosts:
            items:
              type: string
            type: array
        type: object
      service_id:
        type: string
      service_name:
        type: string
      service_type:
        type: string
      spec:
        properties:
          api_password:
            type: string
          api_port:
            type: integer
          api_user:
            type: string
          pool:
            type: string
          trusted_ip_list:
            type: string
        type: object
    type: object
  IscsiTargetList:
    description: Iscsi Target List 구조체
    properties:
      targets:
        description: "Created       string `json:\"created\"`\nDiscoveryAuth struct
          {\n\tMutualPassword                  string `json:\"mutual_password\"`\n\tMutualPasswordEncryptionEnabled
          bool   `json:\"mutual_password_encryption_enabled\"`\n\tMutualUsername                  string
          `json:\"mutual_username\"`\n\tPassword                        string `json:\"password\"`\n\tPasswordEncryptionEnabled
          \      bool   `json:\"password_encryption_enabled\"`\n\tUsername                        string
          `json:\"username\"`\n} `json:\"discovery_auth\"`\nDisks struct {\n} `json:\"disks\"`\nEpoch
          \   int `json:\"epoch\"`\nGateways struct {\n\tGwvm struct {\n\t\tActiveLuns
          int    `json:\"active_luns\"`\n\t\tCreated    string `json:\"created\"`\n\t\tUpdated
          \   string `json:\"updated\"`\n\t} `json:\"gwvm\"`\n} `json:\"gateways\"`"
    type: object
  Message:
    properties:
      message:
        example: message
        type: string
    type: object
  MirrorImage:
    properties:
      image:
        type: string
      items:
        items:
          $ref: '#/definitions/MirrorImageItem'
        type: array
      namespace:
        type: string
      pool:
        type: string
    type: object
  MirrorImageItem:
    properties:
      interval:
        type: string
      start_time:
        type: string
    type: object
  MirrorList:
    properties:
      Local:
        items:
          $ref: '#/definitions/MirrorImage'
        type: array
      Remote:
        items:
          $ref: '#/definitions/MirrorImage'
        type: array
    type: object
  MirrorSetup:
    properties:
      host:
        type: string
      localClusterName:
        description: 미러링 상태
        type: string
      localToken:
        type: string
      mirrorPool:
        type: string
      privateKeyFile: {}
      remoteClusterName:
        description: 미러링 상태
        type: string
      remoteToken:
        type: string
    type: object
  MirrorStatus:
    properties:
      daemon_health:
        description: 미러링 데몬 상태
        type: string
      health:
        description: 미러링 상태
        type: string
      image_health:
        description: 이미지 상태
        type: string
      states:
        description: 이미지 상세
    type: object
  NfsClusterLs:
    description: Glue NFS Cluster 리스트 구조체
    properties:
      name:
        type: string
    type: object
  NfsExportCreate:
    description: Glue NFS Export 생성 구조체
    properties:
      access_type:
        type: string
      clients:
        items:
          properties:
            access_type:
              type: string
            addresses:
              items:
                type: string
              type: array
            squash:
              type: string
          type: object
        type: array
      fsal:
        properties:
          fs_name:
            type: string
          name:
            type: string
          sec_label_xattr:
            type: string
        type: object
      path:
        type: string
      protocols:
        items:
          type: integer
        type: array
      pseudo:
        type: string
      security:
        type: boolean
      squash:
        type: string
      transports:
        items:
          type: string
        type: array
    type: object
  NfsExportUpdate:
    description: Glue NFS Export 수정 구조체
    properties:
      access_type:
        type: string
      clients:
        items:
          properties:
            access_type:
              type: string
            addresses:
              items:
                type: string
              type: array
            squash:
              type: string
          type: object
        type: array
      export_id:
        type: integer
      fsal:
        properties:
          fs_name:
            type: string
          name:
            type: string
          sec_label_xattr:
            type: string
        type: object
      path:
        type: string
      protocols:
        items:
          type: integer
        type: array
      pseudo:
        type: string
      security:
        type: boolean
      squash:
        type: string
      transports:
        items:
          type: string
        type: array
    type: object
  Version:
    description: API의 버전
    properties:
      debug:
        description: Debug info
        example: true
        format: bool
        type: boolean
      version:
        example: "1.0"
        format: string
        type: string
    type: object
  model.GwvmMgmt:
    properties:
      debug:
        description: Debug info
        example: true
        format: bool
        type: boolean
      message:
        type: string
    type: object
info:
  contact:
    email: support@ablecloud.io
    name: 윤여천
    url: http://www.ablecloud.io
  description: This is a GlueAPI server.
  license:
    name: Apache 2.0
    url: http://www.apache.org/licenses/LICENSE-2.0.html
  termsOfService: http://swagger.io/terms/
  title: Glue-API
  version: v1.0
paths:
  /api/v1/glue:
    get:
      consumes:
      - application/x-www-form-urlencoded
      description: Glue 의 상태값을 보여줍니다.
      produces:
      - application/json
      responses:
        "200":
          description: OK
          schema:
            $ref: '#/definitions/GlueStatus'
        "400":
          description: Bad Request
          schema:
            $ref: '#/definitions/HTTP400BadRequest'
        "404":
          description: Not Found
          schema:
            $ref: '#/definitions/HTTP404NotFound'
        "500":
          description: Internal Server Error
          schema:
            $ref: '#/definitions/HTTP500InternalServerError'
      summary: Show Status of Glue
      tags:
      - Glue
  /api/v1/glue/pool:
    get:
      consumes:
      - application/x-www-form-urlencoded
      description: Glue 의 스토리지 풀 목록을 보여줍니다.
      produces:
      - application/json
      responses:
        "200":
          description: OK
          schema:
            $ref: '#/definitions/GlueVersion'
        "400":
          description: Bad Request
          schema:
            $ref: '#/definitions/HTTP400BadRequest'
        "404":
          description: Not Found
          schema:
            $ref: '#/definitions/HTTP404NotFound'
        "500":
          description: Internal Server Error
          schema:
            $ref: '#/definitions/HTTP500InternalServerError'
      summary: List Pools of Glue
      tags:
      - Glue
  /api/v1/glue/pool/{pool_name}:
    delete:
      consumes:
      - application/x-www-form-urlencoded
      description: Glue 스토리지 풀의 이미지 목록을 보여줍니다.
      parameters:
      - description: pool_name
        in: path
        name: pool_name
        required: true
        type: string
      produces:
      - application/json
      responses:
        "200":
          description: Success
          schema:
            type: string
        "400":
          description: Bad Request
          schema:
            $ref: '#/definitions/HTTP400BadRequest'
        "404":
          description: Not Found
          schema:
            $ref: '#/definitions/HTTP404NotFound'
        "500":
          description: Internal Server Error
          schema:
            $ref: '#/definitions/HTTP500InternalServerError'
      summary: List Images of Pool Glue
      tags:
      - Glue
  /api/v1/glue/rbd/{pool_name}:
    get:
      consumes:
      - application/x-www-form-urlencoded
<<<<<<< HEAD
      description: Glue 의 버전을 보여줍니다.
=======
      description: Glue 스토리지 풀의 이미지 목록을 보여줍니다.
      parameters:
      - description: pool_name
        in: path
        name: pool_name
        required: true
        type: string
>>>>>>> ced8d8a9
      produces:
      - application/json
      responses:
        "200":
          description: OK
          schema:
            $ref: '#/definitions/GlueVersion'
        "400":
          description: Bad Request
          schema:
            $ref: '#/definitions/HTTP400BadRequest'
        "404":
          description: Not Found
          schema:
            $ref: '#/definitions/HTTP404NotFound'
        "500":
          description: Internal Server Error
          schema:
            $ref: '#/definitions/HTTP500InternalServerError'
      summary: List RBD Images of Pool Glue
      tags:
      - Glue
<<<<<<< HEAD
  /api/v1/gwvm/{hypervisorType}:
    get:
      consumes:
      - application/x-www-form-urlencoded
      description: gwvm의 상태를 보여줍니다.
      parameters:
      - description: Hypervisor Type
        in: path
        name: hypervisorType
        required: true
        type: string
      produces:
      - application/json
      responses:
        "200":
          description: OK
          schema:
            $ref: '#/definitions/model.GwvmMgmt'
        "400":
          description: Bad Request
          schema:
            $ref: '#/definitions/HTTP400BadRequest'
        "404":
          description: Not Found
          schema:
            $ref: '#/definitions/HTTP404NotFound'
        "500":
          description: Internal Server Error
          schema:
            $ref: '#/definitions/HTTP500InternalServerError'
      summary: State of Gateway VM
      tags:
      - Gwvm
    post:
      consumes:
      - multipart/form-data
      description: gwvm을 생성합니다.
      parameters:
      - description: Hypervisor Type
        in: path
        name: hypervisorType
        required: true
        type: string
      - description: Gwvm Management Nic Paren
        in: formData
        name: gwvmMngtNicParen
        required: true
        type: string
      - description: Gwvm Management Nic Ip
        in: formData
        name: gwvmMngtNicIp
        required: true
        type: string
      - description: Gwvm Storage Nic Parent
        in: formData
        name: gwvmStorageNicParent
        required: true
        type: string
      - description: Gwvm Storage Nic Ip
        in: formData
        name: gwvmStorageNicIp
        required: true
        type: string
      produces:
      - application/json
      responses:
        "200":
          description: OK
          schema:
            $ref: '#/definitions/model.GwvmMgmt'
        "400":
          description: Bad Request
          schema:
            $ref: '#/definitions/HTTP400BadRequest'
        "404":
          description: Not Found
          schema:
            $ref: '#/definitions/HTTP404NotFound'
        "500":
          description: Internal Server Error
          schema:
            $ref: '#/definitions/HTTP500InternalServerError'
      summary: Setup Gateway Vm
      tags:
      - Gwvm
  /api/v1/gwvm/delete/{hypervisorType}:
    delete:
      consumes:
      - multipart/form-data
      description: Gateway VM을 삭제합니다.
      parameters:
      - description: Hypervisor Type
        in: path
        name: hypervisorType
        required: true
        type: string
      produces:
      - application/json
      responses:
        "200":
          description: OK
          schema:
            $ref: '#/definitions/model.GwvmMgmt'
        "400":
          description: Bad Request
          schema:
            $ref: '#/definitions/HTTP400BadRequest'
        "404":
          description: Not Found
          schema:
            $ref: '#/definitions/HTTP404NotFound'
        "500":
          description: Internal Server Error
          schema:
            $ref: '#/definitions/HTTP500InternalServerError'
      summary: Delete to Gateway VM
      tags:
      - Gwvm
  /api/v1/gwvm/migrate/{hypervisorType}:
    put:
      consumes:
      - multipart/form-data
      description: Gateway VM을 Pcs cluster내 다른 호스트로 마이그레이션 합니다.
      parameters:
      - description: Hypervisor Type
        in: path
        name: hypervisorType
        required: true
        type: string
      - description: Migration Target Host
        in: formData
        name: target
        required: true
        type: string
      produces:
      - application/json
      responses:
        "200":
          description: OK
          schema:
            $ref: '#/definitions/model.GwvmMgmt'
        "400":
          description: Bad Request
          schema:
            $ref: '#/definitions/HTTP400BadRequest'
        "404":
          description: Not Found
          schema:
            $ref: '#/definitions/HTTP404NotFound'
        "500":
          description: Internal Server Error
          schema:
            $ref: '#/definitions/HTTP500InternalServerError'
      summary: VmMigrate to Gateway VM
      tags:
      - Gwvm
  /api/v1/gwvm/start/{hypervisorType}:
    put:
      consumes:
      - multipart/form-data
      description: Gateway VM을 실행합니다.
      parameters:
      - description: Hypervisor Type
        in: path
        name: hypervisorType
        required: true
        type: string
      produces:
      - application/json
      responses:
        "200":
          description: OK
          schema:
            $ref: '#/definitions/model.GwvmMgmt'
        "400":
          description: Bad Request
          schema:
            $ref: '#/definitions/HTTP400BadRequest'
        "404":
          description: Not Found
          schema:
            $ref: '#/definitions/HTTP404NotFound'
        "500":
          description: Internal Server Error
          schema:
            $ref: '#/definitions/HTTP500InternalServerError'
      summary: Start to Gateway VM
      tags:
      - Gwvm
  /api/v1/gwvm/stop/{hypervisorType}:
    put:
      consumes:
      - multipart/form-data
      description: Gateway VM Pcs cluster를 Cleanup 합니다.
      parameters:
      - description: Hypervisor Type
        in: path
        name: hypervisorType
        required: true
        type: string
      produces:
      - application/json
      responses:
        "200":
          description: OK
          schema:
            $ref: '#/definitions/model.GwvmMgmt'
        "400":
          description: Bad Request
          schema:
            $ref: '#/definitions/HTTP400BadRequest'
        "404":
          description: Not Found
          schema:
            $ref: '#/definitions/HTTP404NotFound'
        "500":
          description: Internal Server Error
          schema:
            $ref: '#/definitions/HTTP500InternalServerError'
      summary: Cleanup to Gateway VM
      tags:
      - Gwvm
  /api/v1/mirror:
    delete:
      consumes:
      - multipart/form-data
      description: Glue 의 미러링 클러스터를 제거합니다.
      parameters:
      - description: Remote Cluster Host Address
        in: formData
        name: host
        required: true
        type: string
      - description: Remote Cluster PrivateKey
        in: formData
        name: privateKeyFile
        required: true
        type: file
      - description: Pool Name for Mirroring
        in: formData
        name: mirrorPool
        required: true
        type: string
=======
  /api/v1/glue/version:
    get:
      consumes:
      - application/x-www-form-urlencoded
      description: Glue 의 버전을 보여줍니다.
>>>>>>> ced8d8a9
      produces:
      - application/json
      responses:
        "200":
          description: OK
          schema:
            $ref: '#/definitions/GlueVersion'
        "400":
          description: Bad Request
          schema:
            $ref: '#/definitions/HTTP400BadRequest'
        "404":
          description: Not Found
          schema:
            $ref: '#/definitions/HTTP404NotFound'
        "500":
          description: Internal Server Error
          schema:
            $ref: '#/definitions/HTTP500InternalServerError'
      summary: Show Versions of Glue
      tags:
      - Glue
  /api/v1/gluefs:
    get:
      consumes:
      - application/x-www-form-urlencoded
<<<<<<< HEAD
      description: Glue 의 미러링 상태를 보여줍니다.
=======
      description: GlueFS의 상태값을 보여줍니다.
>>>>>>> ced8d8a9
      produces:
      - application/json
      responses:
        "200":
          description: OK
          schema:
            $ref: '#/definitions/FsStatus'
        "400":
          description: Bad Request
          schema:
            $ref: '#/definitions/HTTP400BadRequest'
        "404":
          description: Not Found
          schema:
            $ref: '#/definitions/HTTP404NotFound'
        "500":
          description: Internal Server Error
          schema:
            $ref: '#/definitions/HTTP500InternalServerError'
      summary: Show Status of Glue FS
      tags:
      - GlueFS
  /api/v1/gluefs/{fs_name}:
    delete:
      consumes:
<<<<<<< HEAD
      - multipart/form-data
      description: Glue 의 미러링 클러스터를 설정합니다.
=======
      - application/x-www-form-urlencoded
      description: GlueFS를 삭제합니다.
>>>>>>> ced8d8a9
      parameters:
      - description: Glue FS Name
        in: path
        name: fs_name
        required: true
        type: string
      produces:
      - application/json
      responses:
        "200":
          description: Success
          schema:
            type: string
        "400":
          description: Bad Request
          schema:
            $ref: '#/definitions/HTTP400BadRequest'
        "404":
          description: Not Found
          schema:
            $ref: '#/definitions/HTTP404NotFound'
        "500":
          description: Internal Server Error
          schema:
            $ref: '#/definitions/HTTP500InternalServerError'
      summary: Delete of Glue FS
      tags:
      - GlueFS
    post:
      consumes:
      - application/x-www-form-urlencoded
      description: GlueFS를 생성합니다.
      parameters:
      - description: Glue FS Name
        in: path
        name: fs_name
        required: true
        type: string
      produces:
      - application/json
      responses:
        "200":
          description: Success
          schema:
            type: string
        "400":
          description: Bad Request
          schema:
            $ref: '#/definitions/HTTP400BadRequest'
        "404":
          description: Not Found
          schema:
            $ref: '#/definitions/HTTP404NotFound'
        "500":
          description: Internal Server Error
          schema:
            $ref: '#/definitions/HTTP500InternalServerError'
      summary: Create of Glue FS
      tags:
      - GlueFS
  /api/v1/gluefs/info/{fs_name}:
    get:
      consumes:
      - application/x-www-form-urlencoded
      description: GlueFS의 상세 정보를 보여줍니다.
      parameters:
      - description: Glue FS Name
        in: path
        name: fs_name
        required: true
        type: string
      produces:
      - application/json
      responses:
        "200":
          description: OK
          schema:
            $ref: '#/definitions/FsGetInfo'
        "400":
          description: Bad Request
          schema:
            $ref: '#/definitions/HTTP400BadRequest'
        "404":
          description: Not Found
          schema:
            $ref: '#/definitions/HTTP404NotFound'
        "500":
          description: Internal Server Error
          schema:
            $ref: '#/definitions/HTTP500InternalServerError'
      summary: Detail Info of Glue FS
      tags:
      - GlueFS
  /api/v1/gluefs/list:
    get:
      consumes:
      - application/x-www-form-urlencoded
      description: GlueFS의 리스트를 보여줍니다.
      produces:
      - application/json
      responses:
        "200":
          description: OK
          schema:
            description: GlueFS 리스트 구조체
            items:
              properties:
                data_pool_ids:
                  items:
                    type: integer
                  type: array
                data_pools:
                  items:
                    type: string
                  type: array
                metadata_pool:
                  type: string
                metadata_pool_id:
                  type: integer
                name:
                  type: string
              type: object
            type: array
        "400":
          description: Bad Request
          schema:
            $ref: '#/definitions/HTTP400BadRequest'
        "404":
          description: Not Found
          schema:
            $ref: '#/definitions/HTTP404NotFound'
        "500":
          description: Internal Server Error
          schema:
            $ref: '#/definitions/HTTP500InternalServerError'
      summary: List of Glue FS
      tags:
      - GlueFS
  /api/v1/iscsi:
    post:
      consumes:
      - application/x-www-form-urlencoded
      description: Iscsi 서비스 데몬을 생성합니다.
      parameters:
      - description: Iscsi Servcie YAML file
        in: body
        name: json_file
        required: true
        schema:
          $ref: '#/definitions/IscsiServiceCreate'
      produces:
      - application/json
      responses:
        "200":
          description: Success
          schema:
            type: string
        "400":
          description: Bad Request
          schema:
            $ref: '#/definitions/HTTP400BadRequest'
        "404":
          description: Not Found
          schema:
            $ref: '#/definitions/HTTP404NotFound'
        "500":
          description: Internal Server Error
          schema:
            $ref: '#/definitions/HTTP500InternalServerError'
      summary: Create of Iscsi Servcie Daemon
      tags:
      - ISCSI
  /api/v1/iscsi/target:
    get:
      consumes:
      - application/x-www-form-urlencoded
      description: Iscsi 타겟 리스트를 가져옵니다.
      produces:
      - application/json
      responses:
        "200":
          description: OK
          schema:
            $ref: '#/definitions/IscsiTargetList'
        "400":
          description: Bad Request
          schema:
            $ref: '#/definitions/HTTP400BadRequest'
        "404":
          description: Not Found
          schema:
            $ref: '#/definitions/HTTP404NotFound'
        "500":
          description: Internal Server Error
          schema:
            $ref: '#/definitions/HTTP500InternalServerError'
      summary: Show List of Iscsi Target
      tags:
      - ISCSI
  /api/v1/iscsi/target/{iqn_id}:
    delete:
      consumes:
      - application/x-www-form-urlencoded
      description: Iscsi 타겟을 삭제합니다.
      parameters:
      - description: Iscsi IQN ID
        in: path
        name: iqn_id
        required: true
        type: string
      produces:
      - application/json
      responses:
        "200":
          description: Success
          schema:
            type: string
        "400":
          description: Bad Request
          schema:
            $ref: '#/definitions/HTTP400BadRequest'
        "404":
          description: Not Found
          schema:
            $ref: '#/definitions/HTTP404NotFound'
        "500":
          description: Internal Server Error
          schema:
            $ref: '#/definitions/HTTP500InternalServerError'
      summary: Delete of Iscsi Target
      tags:
      - ISCSI
  /api/v1/iscsi/target/{iqn_id}/{hostname}:
    post:
      consumes:
      - application/x-www-form-urlencoded
      description: Iscsi 타겟을 생성합니다.
      parameters:
      - description: Iscsi IQN ID
        example: '"iqn.{yyyy-mm}.{naming-authority}:{unique-name}"'
        in: path
        name: iqn_id
        required: true
        type: string
      - description: Gateway Host Name
        in: path
        name: hostname
        required: true
        type: string
      produces:
      - application/json
      responses:
        "200":
          description: Success
          schema:
            type: string
        "400":
          description: Bad Request
          schema:
            $ref: '#/definitions/HTTP400BadRequest'
        "404":
          description: Not Found
          schema:
            $ref: '#/definitions/HTTP404NotFound'
        "500":
          description: Internal Server Error
          schema:
            $ref: '#/definitions/HTTP500InternalServerError'
      summary: Create of Iscsi Target
      tags:
      - ISCSI
  /api/v1/mirror:
    delete:
      consumes:
      - multipart/form-data
      description: Glue 의 미러링 클러스터를 제거합니다.
      parameters:
      - description: Remote Cluster Host Address
        in: formData
        name: host
        required: true
        type: string
      - description: Remote Cluster PrivateKey
        in: formData
        name: privateKeyFile
        required: true
        type: file
      - description: Pool Name for Mirroring
        in: formData
        name: mirrorPool
        required: true
        type: string
      produces:
      - application/json
      responses:
        "200":
          description: OK
          schema:
            $ref: '#/definitions/MirrorSetup'
        "400":
          description: Bad Request
          schema:
            $ref: '#/definitions/HTTP400BadRequest'
        "404":
          description: Not Found
          schema:
            $ref: '#/definitions/HTTP404NotFound'
        "500":
          description: Internal Server Error
          schema:
            $ref: '#/definitions/HTTP500InternalServerError'
      summary: Delete Mirroring Cluster
      tags:
      - Mirror
    get:
      consumes:
      - application/x-www-form-urlencoded
      description: Glue 의 미러링 상태를 보여줍니다.
      produces:
      - application/json
      responses:
        "200":
          description: OK
          schema:
            $ref: '#/definitions/MirrorStatus'
        "400":
          description: Bad Request
          schema:
            $ref: '#/definitions/HTTP400BadRequest'
        "404":
          description: Not Found
          schema:
            $ref: '#/definitions/HTTP404NotFound'
        "500":
          description: Internal Server Error
          schema:
            $ref: '#/definitions/HTTP500InternalServerError'
      summary: Show Status of Mirror
      tags:
      - Mirror
  /api/v1/mirror/image:
    get:
      consumes:
      - application/x-www-form-urlencoded
      description: 미러링중인 이미지의 목록과 상태를 보여줍니다.
      produces:
      - application/json
      responses:
        "200":
          description: OK
          schema:
            $ref: '#/definitions/MirrorList'
        "400":
          description: Bad Request
          schema:
            $ref: '#/definitions/HTTP400BadRequest'
        "404":
          description: Not Found
          schema:
            $ref: '#/definitions/HTTP404NotFound'
        "500":
          description: Internal Server Error
          schema:
            $ref: '#/definitions/HTTP500InternalServerError'
      summary: Show List of Mirrored Snapshot
      tags:
      - Mirror
  /api/v1/mirror/image/{mirrorPool}/{imageName}:
    delete:
      consumes:
      - application/x-www-form-urlencoded
      description: 이미지의 미러링을 비활성화 합니다.
      parameters:
      - description: pool
        in: path
        name: mirrorPool
        required: true
        type: string
      - description: imageName
        in: path
        name: imageName
        required: true
        type: string
      produces:
      - application/json
      responses:
        "200":
          description: OK
          schema:
            $ref: '#/definitions/Message'
        "400":
          description: Bad Request
          schema:
            $ref: '#/definitions/HTTP400BadRequest'
        "404":
          description: Not Found
          schema:
            $ref: '#/definitions/HTTP404NotFound'
        "500":
          description: Internal Server Error
          schema:
            $ref: '#/definitions/HTTP500InternalServerError'
      summary: Delete Mirrored Snapshot
      tags:
      - Mirror
    get:
      consumes:
      - application/x-www-form-urlencoded
      description: 미러링중인 이미지의 정보를 보여줍니다.
      parameters:
      - description: mirrorPool
        in: path
        name: mirrorPool
        required: true
        type: string
      - description: imageName
        in: path
        name: imageName
        required: true
        type: string
      produces:
      - application/json
      responses:
        "200":
          description: OK
          schema:
            $ref: '#/definitions/ImageMirror'
        "400":
          description: Bad Request
          schema:
            $ref: '#/definitions/HTTP400BadRequest'
        "404":
          description: Not Found
          schema:
            $ref: '#/definitions/HTTP404NotFound'
        "500":
          description: Internal Server Error
          schema:
            $ref: '#/definitions/HTTP500InternalServerError'
      summary: Show Infomation of Mirrored Snapshot
      tags:
      - Mirror
    patch:
      consumes:
      - application/x-www-form-urlencoded
      description: Glue 의 이미지에 미러링의 설정을 변경합니다.
      parameters:
      - description: Pool Name for Mirroring
        in: path
        name: mirrorPool
        required: true
        type: string
      - description: Image Name for Mirroring
        in: path
        name: imageName
        required: true
        type: string
      - description: Interval of image snapshot
        in: formData
        name: interval
        required: true
        type: string
      - description: Starttime of image snapshot
        in: formData
        name: startTime
        type: string
      produces:
      - application/json
      responses:
        "200":
          description: OK
          schema:
            $ref: '#/definitions/ImageMirror'
        "400":
          description: Bad Request
          schema:
            $ref: '#/definitions/HTTP400BadRequest'
        "404":
          description: Not Found
          schema:
            $ref: '#/definitions/HTTP404NotFound'
        "500":
          description: Internal Server Error
          schema:
            $ref: '#/definitions/HTTP500InternalServerError'
      summary: Patch Image Mirroring
      tags:
      - Mirror
    post:
      consumes:
      - application/x-www-form-urlencoded
<<<<<<< HEAD
      description: 미러링중인 이미지의 목록과 상태를 보여줍니다.
=======
      description: Glue 의 이미지에 미러링을 설정합니다.
      parameters:
      - description: Pool Name for Mirroring
        in: path
        name: mirrorPool
        required: true
        type: string
      - description: Image Name for Mirroring
        in: path
        name: imageName
        required: true
        type: string
      - description: Interval of image snapshot
        in: formData
        name: interval
        required: true
        type: string
      - description: StartTime of image snapshot
        in: formData
        name: startTime
        type: string
>>>>>>> ced8d8a9
      produces:
      - application/json
      responses:
        "200":
          description: OK
          schema:
            $ref: '#/definitions/ImageMirror'
        "400":
          description: Bad Request
          schema:
            $ref: '#/definitions/HTTP400BadRequest'
        "404":
          description: Not Found
          schema:
            $ref: '#/definitions/HTTP404NotFound'
        "500":
          description: Internal Server Error
          schema:
            $ref: '#/definitions/HTTP500InternalServerError'
      summary: Setup Image Mirroring
      tags:
      - Mirror
  /api/v1/mirror/image/promote/{mirrorPool}/{imageName}:
    delete:
      consumes:
      - application/x-www-form-urlencoded
<<<<<<< HEAD
      description: 이미지의 미러링을 비활성화 합니다.
      parameters:
      - description: pool
=======
      description: Glue 의 이미지를 활성화 합니다.
      parameters:
      - description: Pool Name for Mirroring
>>>>>>> ced8d8a9
        in: path
        name: mirrorPool
        required: true
        type: string
<<<<<<< HEAD
      - description: imageName
=======
      - description: Image Name for Mirroring
>>>>>>> ced8d8a9
        in: path
        name: imageName
        required: true
        type: string
      produces:
      - application/json
      responses:
        "200":
          description: OK
          schema:
            $ref: '#/definitions/ImageStatus'
        "400":
          description: Bad Request
          schema:
            $ref: '#/definitions/HTTP400BadRequest'
        "404":
          description: Not Found
          schema:
            $ref: '#/definitions/HTTP404NotFound'
        "500":
          description: Internal Server Error
          schema:
            $ref: '#/definitions/HTTP500InternalServerError'
      summary: Promote Image Mirroring
      tags:
      - Mirror
    get:
      consumes:
      - application/x-www-form-urlencoded
<<<<<<< HEAD
      description: 미러링중인 이미지의 정보를 보여줍니다.
      parameters:
      - description: mirrorPool
=======
      description: Glue 의 이미지에 미러링상태를 확인합니다.
      parameters:
      - description: Pool Name for Mirroring
>>>>>>> ced8d8a9
        in: path
        name: mirrorPool
        required: true
        type: string
<<<<<<< HEAD
      - description: imageName
=======
      - description: Image Name for Mirroring
>>>>>>> ced8d8a9
        in: path
        name: imageName
        required: true
        type: string
      produces:
      - application/json
      responses:
        "200":
          description: OK
          schema:
            $ref: '#/definitions/ImageStatus'
        "400":
          description: Bad Request
          schema:
            $ref: '#/definitions/HTTP400BadRequest'
        "404":
          description: Not Found
          schema:
            $ref: '#/definitions/HTTP404NotFound'
        "500":
          description: Internal Server Error
          schema:
            $ref: '#/definitions/HTTP500InternalServerError'
      summary: Patch Image Mirroring
      tags:
      - Mirror
<<<<<<< HEAD
    patch:
      consumes:
      - application/x-www-form-urlencoded
      description: Glue 의 이미지에 미러링의 설정을 변경합니다.
=======
    post:
      consumes:
      - application/x-www-form-urlencoded
      description: Glue 의 이미지를 활성화 합니다.
>>>>>>> ced8d8a9
      parameters:
      - description: Pool Name for Mirroring
        in: path
        name: mirrorPool
        required: true
        type: string
      - description: Image Name for Mirroring
        in: path
        name: imageName
        required: true
        type: string
<<<<<<< HEAD
      - description: Interval of image snapshot
        in: formData
        name: interval
        required: true
        type: string
      - description: Starttime of image snapshot
        in: formData
        name: startTime
        type: string
=======
>>>>>>> ced8d8a9
      produces:
      - application/json
      responses:
        "200":
          description: OK
          schema:
            $ref: '#/definitions/ImageStatus'
        "400":
          description: Bad Request
          schema:
            $ref: '#/definitions/HTTP400BadRequest'
        "404":
          description: Not Found
          schema:
            $ref: '#/definitions/HTTP404NotFound'
        "500":
          description: Internal Server Error
          schema:
            $ref: '#/definitions/HTTP500InternalServerError'
      summary: Promote Image Mirroring
      tags:
      - Mirror
<<<<<<< HEAD
    post:
      consumes:
      - application/x-www-form-urlencoded
      description: Glue 의 이미지에 미러링을 설정합니다.
      parameters:
      - description: Pool Name for Mirroring
        in: path
        name: mirrorPool
        required: true
        type: string
      - description: Image Name for Mirroring
        in: path
        name: imageName
        required: true
        type: string
      - description: Interval of image snapshot
        in: formData
        name: interval
        required: true
        type: string
      - description: StartTime of image snapshot
        in: formData
        name: startTime
        type: string
=======
  /api/v1/nfs:
    get:
      consumes:
      - application/x-www-form-urlencoded
      description: Glue NFS Cluster의 리스트를 보여줍니다.
>>>>>>> ced8d8a9
      produces:
      - application/json
      responses:
        "200":
          description: OK
          schema:
            $ref: '#/definitions/NfsClusterLs'
        "400":
          description: Bad Request
          schema:
            $ref: '#/definitions/HTTP400BadRequest'
        "404":
          description: Not Found
          schema:
            $ref: '#/definitions/HTTP404NotFound'
        "500":
          description: Internal Server Error
          schema:
            $ref: '#/definitions/HTTP500InternalServerError'
      summary: Show List of Glue NFS Cluster
      tags:
      - NFS
  /api/v1/nfs/{cluster_id}:
    delete:
      consumes:
      - application/x-www-form-urlencoded
<<<<<<< HEAD
      description: Glue 의 이미지를 활성화 합니다.
      parameters:
      - description: Pool Name for Mirroring
        in: path
        name: mirrorPool
        required: true
        type: string
      - description: Image Name for Mirroring
        in: path
        name: imageName
=======
      description: Glue NFS Cluster를 삭제합니다.
      parameters:
      - description: NFS Cluster Identifier
        in: path
        name: cluster_id
>>>>>>> ced8d8a9
        required: true
        type: string
      produces:
      - application/json
      responses:
        "200":
          description: Success
          schema:
            type: string
        "400":
          description: Bad Request
          schema:
            $ref: '#/definitions/HTTP400BadRequest'
        "404":
          description: Not Found
          schema:
            $ref: '#/definitions/HTTP404NotFound'
        "500":
          description: Internal Server Error
          schema:
            $ref: '#/definitions/HTTP500InternalServerError'
      summary: Delete of Glue NFS Cluster
      tags:
<<<<<<< HEAD
      - Mirror
    get:
      consumes:
      - application/x-www-form-urlencoded
      description: Glue 의 이미지에 미러링상태를 확인합니다.
      parameters:
      - description: Pool Name for Mirroring
        in: path
        name: mirrorPool
        required: true
        type: string
      - description: Image Name for Mirroring
        in: path
        name: imageName
=======
      - NFS
    get:
      consumes:
      - application/x-www-form-urlencoded
      description: Glue NFS Cluster의 상세 정보를 보여줍니다.
      parameters:
      - description: NFS Cluster Identifier
        in: path
        name: cluster_id
>>>>>>> ced8d8a9
        required: true
        type: string
      produces:
      - application/json
      responses:
        "200":
          description: OK
          schema:
            description: Glue NFS Cluster 상세정보 구조체
        "400":
          description: Bad Request
          schema:
            $ref: '#/definitions/HTTP400BadRequest'
        "404":
          description: Not Found
          schema:
            $ref: '#/definitions/HTTP404NotFound'
        "500":
          description: Internal Server Error
          schema:
            $ref: '#/definitions/HTTP500InternalServerError'
      summary: Show Info of Glue NFS Cluster
      tags:
<<<<<<< HEAD
      - Mirror
    post:
      consumes:
      - application/x-www-form-urlencoded
      description: Glue 의 이미지를 활성화 합니다.
      parameters:
      - description: Pool Name for Mirroring
        in: path
        name: mirrorPool
        required: true
        type: string
      - description: Image Name for Mirroring
        in: path
        name: imageName
=======
      - NFS
  /api/v1/nfs/{cluster_id}/{port}:
    post:
      consumes:
      - application/x-www-form-urlencoded
      description: Glue NFS Cluster를 생성합니다.
      parameters:
      - description: NFS Cluster Identifier
        in: path
        name: cluster_id
        required: true
        type: string
      - description: Cluster Port
        in: path
        name: port
        required: true
        type: string
      produces:
      - application/json
      responses:
        "200":
          description: Success
          schema:
            type: string
        "400":
          description: Bad Request
          schema:
            $ref: '#/definitions/HTTP400BadRequest'
        "404":
          description: Not Found
          schema:
            $ref: '#/definitions/HTTP404NotFound'
        "500":
          description: Internal Server Error
          schema:
            $ref: '#/definitions/HTTP500InternalServerError'
      summary: Create of Glue NFS Cluster
      tags:
      - NFS
  /api/v1/nfs/export/{cluster_id}:
    get:
      consumes:
      - application/x-www-form-urlencoded
      description: Glue NFS Export 상세 정보를 보여줍니다.
      parameters:
      - description: NFS Cluster Identifier
        in: path
        name: cluster_id
>>>>>>> ced8d8a9
        required: true
        type: string
      produces:
      - application/json
      responses:
        "200":
          description: OK
          schema:
            description: Glue NFS Export 상세정보 구조체
            items:
              properties:
                access_type:
                  type: string
                clients:
                  items: {}
                  type: array
                cluster_id:
                  type: string
                export_id:
                  type: integer
                fsal:
                  properties:
                    fs_name:
                      type: string
                    name:
                      type: string
                    user_id:
                      type: string
                  type: object
                path:
                  type: string
                protocols:
                  items:
                    type: integer
                  type: array
                pseudo:
                  type: string
                security_label:
                  type: boolean
                squash:
                  type: string
                transports:
                  items:
                    type: string
                  type: array
              type: object
            type: array
        "400":
          description: Bad Request
          schema:
            $ref: '#/definitions/HTTP400BadRequest'
        "404":
          description: Not Found
          schema:
            $ref: '#/definitions/HTTP404NotFound'
        "500":
          description: Internal Server Error
          schema:
            $ref: '#/definitions/HTTP500InternalServerError'
      summary: Show Detail of Glue NFS Export
      tags:
      - NFS
    post:
      consumes:
      - application/x-www-form-urlencoded
      description: Glue NFS Export를 생성합니다.
      parameters:
      - description: NFS Cluster Identifier
        in: path
        name: cluster_id
        required: true
        type: string
      - description: NFS Export JSON file
        in: body
        name: json_file
        required: true
        schema:
          $ref: '#/definitions/NfsExportCreate'
      produces:
      - application/json
      responses:
        "200":
          description: Success
          schema:
            type: string
        "400":
          description: Bad Request
          schema:
            $ref: '#/definitions/HTTP400BadRequest'
        "404":
          description: Not Found
          schema:
            $ref: '#/definitions/HTTP404NotFound'
        "500":
          description: Internal Server Error
          schema:
            $ref: '#/definitions/HTTP500InternalServerError'
      summary: Create of Glue NFS Export
      tags:
      - NFS
    put:
      consumes:
      - application/x-www-form-urlencoded
      description: Glue NFS Export를 수정합니다.
      parameters:
      - description: NFS Cluster Identifier
        in: path
        name: cluster_id
        required: true
        type: string
      - description: NFS Export JSON file
        in: body
        name: json_file
        required: true
        schema:
          $ref: '#/definitions/NfsExportUpdate'
      produces:
      - application/json
      responses:
        "200":
          description: Success
          schema:
            type: string
        "400":
          description: Bad Request
          schema:
            $ref: '#/definitions/HTTP400BadRequest'
        "404":
          description: Not Found
          schema:
            $ref: '#/definitions/HTTP404NotFound'
        "500":
          description: Internal Server Error
          schema:
            $ref: '#/definitions/HTTP500InternalServerError'
      summary: Update of Glue NFS Export
      tags:
      - NFS
  /api/v1/nfs/export/{cluster_id}/{export_id}:
    delete:
      consumes:
      - application/x-www-form-urlencoded
      description: Glue NFS Export를 삭제합니다.
      parameters:
      - description: NFS Cluster Identifier
        in: path
        name: cluster_id
        required: true
        type: string
      - description: NFS Export ID
        in: path
        name: export_id
        required: true
        type: string
      produces:
      - application/json
      responses:
        "200":
          description: Success
          schema:
            type: string
        "400":
          description: Bad Request
          schema:
            $ref: '#/definitions/HTTP400BadRequest'
        "404":
          description: Not Found
          schema:
            $ref: '#/definitions/HTTP404NotFound'
        "500":
          description: Internal Server Error
          schema:
            $ref: '#/definitions/HTTP500InternalServerError'
      summary: Delete of Glue NFS Export
      tags:
<<<<<<< HEAD
      - Mirror
=======
      - NFS
>>>>>>> ced8d8a9
  /version:
    get:
      consumes:
      - application/x-www-form-urlencoded
      description: API 의 버전을 보여줍니다.
      produces:
      - application/json
      responses:
        "200":
          description: OK
          schema:
            $ref: '#/definitions/Version'
        "400":
          description: Bad Request
          schema:
            $ref: '#/definitions/HTTP400BadRequest'
        "404":
          description: Not Found
          schema:
            $ref: '#/definitions/HTTP404NotFound'
        "500":
          description: Internal Server Error
          schema:
            $ref: '#/definitions/HTTP500InternalServerError'
      summary: Show Versions of API
      tags:
      - API
securityDefinitions:
  ApiKeyAuth:
    description: Description for what is this security definition being used
    in: header
    name: Authorization
    type: apiKey
  BasicAuth:
    type: basic
swagger: "2.0"<|MERGE_RESOLUTION|>--- conflicted
+++ resolved
@@ -310,15 +310,7 @@
   GlueVersion:
     description: Glue의 버전
     properties:
-<<<<<<< HEAD
-      debug:
-        description: Debug info
-        example: true
-        format: bool
-        type: boolean
-=======
       mds: {}
->>>>>>> ced8d8a9
       mgr: {}
       mon: {}
       osd: {}
@@ -657,16 +649,6 @@
         format: string
         type: string
     type: object
-  model.GwvmMgmt:
-    properties:
-      debug:
-        description: Debug info
-        example: true
-        format: bool
-        type: boolean
-      message:
-        type: string
-    type: object
 info:
   contact:
     email: support@ablecloud.io
@@ -771,9 +753,6 @@
     get:
       consumes:
       - application/x-www-form-urlencoded
-<<<<<<< HEAD
-      description: Glue 의 버전을 보여줍니다.
-=======
       description: Glue 스토리지 풀의 이미지 목록을 보여줍니다.
       parameters:
       - description: pool_name
@@ -781,7 +760,6 @@
         name: pool_name
         required: true
         type: string
->>>>>>> ced8d8a9
       produces:
       - application/json
       responses:
@@ -804,257 +782,11 @@
       summary: List RBD Images of Pool Glue
       tags:
       - Glue
-<<<<<<< HEAD
-  /api/v1/gwvm/{hypervisorType}:
-    get:
-      consumes:
-      - application/x-www-form-urlencoded
-      description: gwvm의 상태를 보여줍니다.
-      parameters:
-      - description: Hypervisor Type
-        in: path
-        name: hypervisorType
-        required: true
-        type: string
-      produces:
-      - application/json
-      responses:
-        "200":
-          description: OK
-          schema:
-            $ref: '#/definitions/model.GwvmMgmt'
-        "400":
-          description: Bad Request
-          schema:
-            $ref: '#/definitions/HTTP400BadRequest'
-        "404":
-          description: Not Found
-          schema:
-            $ref: '#/definitions/HTTP404NotFound'
-        "500":
-          description: Internal Server Error
-          schema:
-            $ref: '#/definitions/HTTP500InternalServerError'
-      summary: State of Gateway VM
-      tags:
-      - Gwvm
-    post:
-      consumes:
-      - multipart/form-data
-      description: gwvm을 생성합니다.
-      parameters:
-      - description: Hypervisor Type
-        in: path
-        name: hypervisorType
-        required: true
-        type: string
-      - description: Gwvm Management Nic Paren
-        in: formData
-        name: gwvmMngtNicParen
-        required: true
-        type: string
-      - description: Gwvm Management Nic Ip
-        in: formData
-        name: gwvmMngtNicIp
-        required: true
-        type: string
-      - description: Gwvm Storage Nic Parent
-        in: formData
-        name: gwvmStorageNicParent
-        required: true
-        type: string
-      - description: Gwvm Storage Nic Ip
-        in: formData
-        name: gwvmStorageNicIp
-        required: true
-        type: string
-      produces:
-      - application/json
-      responses:
-        "200":
-          description: OK
-          schema:
-            $ref: '#/definitions/model.GwvmMgmt'
-        "400":
-          description: Bad Request
-          schema:
-            $ref: '#/definitions/HTTP400BadRequest'
-        "404":
-          description: Not Found
-          schema:
-            $ref: '#/definitions/HTTP404NotFound'
-        "500":
-          description: Internal Server Error
-          schema:
-            $ref: '#/definitions/HTTP500InternalServerError'
-      summary: Setup Gateway Vm
-      tags:
-      - Gwvm
-  /api/v1/gwvm/delete/{hypervisorType}:
-    delete:
-      consumes:
-      - multipart/form-data
-      description: Gateway VM을 삭제합니다.
-      parameters:
-      - description: Hypervisor Type
-        in: path
-        name: hypervisorType
-        required: true
-        type: string
-      produces:
-      - application/json
-      responses:
-        "200":
-          description: OK
-          schema:
-            $ref: '#/definitions/model.GwvmMgmt'
-        "400":
-          description: Bad Request
-          schema:
-            $ref: '#/definitions/HTTP400BadRequest'
-        "404":
-          description: Not Found
-          schema:
-            $ref: '#/definitions/HTTP404NotFound'
-        "500":
-          description: Internal Server Error
-          schema:
-            $ref: '#/definitions/HTTP500InternalServerError'
-      summary: Delete to Gateway VM
-      tags:
-      - Gwvm
-  /api/v1/gwvm/migrate/{hypervisorType}:
-    put:
-      consumes:
-      - multipart/form-data
-      description: Gateway VM을 Pcs cluster내 다른 호스트로 마이그레이션 합니다.
-      parameters:
-      - description: Hypervisor Type
-        in: path
-        name: hypervisorType
-        required: true
-        type: string
-      - description: Migration Target Host
-        in: formData
-        name: target
-        required: true
-        type: string
-      produces:
-      - application/json
-      responses:
-        "200":
-          description: OK
-          schema:
-            $ref: '#/definitions/model.GwvmMgmt'
-        "400":
-          description: Bad Request
-          schema:
-            $ref: '#/definitions/HTTP400BadRequest'
-        "404":
-          description: Not Found
-          schema:
-            $ref: '#/definitions/HTTP404NotFound'
-        "500":
-          description: Internal Server Error
-          schema:
-            $ref: '#/definitions/HTTP500InternalServerError'
-      summary: VmMigrate to Gateway VM
-      tags:
-      - Gwvm
-  /api/v1/gwvm/start/{hypervisorType}:
-    put:
-      consumes:
-      - multipart/form-data
-      description: Gateway VM을 실행합니다.
-      parameters:
-      - description: Hypervisor Type
-        in: path
-        name: hypervisorType
-        required: true
-        type: string
-      produces:
-      - application/json
-      responses:
-        "200":
-          description: OK
-          schema:
-            $ref: '#/definitions/model.GwvmMgmt'
-        "400":
-          description: Bad Request
-          schema:
-            $ref: '#/definitions/HTTP400BadRequest'
-        "404":
-          description: Not Found
-          schema:
-            $ref: '#/definitions/HTTP404NotFound'
-        "500":
-          description: Internal Server Error
-          schema:
-            $ref: '#/definitions/HTTP500InternalServerError'
-      summary: Start to Gateway VM
-      tags:
-      - Gwvm
-  /api/v1/gwvm/stop/{hypervisorType}:
-    put:
-      consumes:
-      - multipart/form-data
-      description: Gateway VM Pcs cluster를 Cleanup 합니다.
-      parameters:
-      - description: Hypervisor Type
-        in: path
-        name: hypervisorType
-        required: true
-        type: string
-      produces:
-      - application/json
-      responses:
-        "200":
-          description: OK
-          schema:
-            $ref: '#/definitions/model.GwvmMgmt'
-        "400":
-          description: Bad Request
-          schema:
-            $ref: '#/definitions/HTTP400BadRequest'
-        "404":
-          description: Not Found
-          schema:
-            $ref: '#/definitions/HTTP404NotFound'
-        "500":
-          description: Internal Server Error
-          schema:
-            $ref: '#/definitions/HTTP500InternalServerError'
-      summary: Cleanup to Gateway VM
-      tags:
-      - Gwvm
-  /api/v1/mirror:
-    delete:
-      consumes:
-      - multipart/form-data
-      description: Glue 의 미러링 클러스터를 제거합니다.
-      parameters:
-      - description: Remote Cluster Host Address
-        in: formData
-        name: host
-        required: true
-        type: string
-      - description: Remote Cluster PrivateKey
-        in: formData
-        name: privateKeyFile
-        required: true
-        type: file
-      - description: Pool Name for Mirroring
-        in: formData
-        name: mirrorPool
-        required: true
-        type: string
-=======
   /api/v1/glue/version:
     get:
       consumes:
       - application/x-www-form-urlencoded
       description: Glue 의 버전을 보여줍니다.
->>>>>>> ced8d8a9
       produces:
       - application/json
       responses:
@@ -1081,11 +813,7 @@
     get:
       consumes:
       - application/x-www-form-urlencoded
-<<<<<<< HEAD
-      description: Glue 의 미러링 상태를 보여줍니다.
-=======
       description: GlueFS의 상태값을 보여줍니다.
->>>>>>> ced8d8a9
       produces:
       - application/json
       responses:
@@ -1111,13 +839,8 @@
   /api/v1/gluefs/{fs_name}:
     delete:
       consumes:
-<<<<<<< HEAD
-      - multipart/form-data
-      description: Glue 의 미러링 클러스터를 설정합니다.
-=======
       - application/x-www-form-urlencoded
       description: GlueFS를 삭제합니다.
->>>>>>> ced8d8a9
       parameters:
       - description: Glue FS Name
         in: path
@@ -1609,9 +1332,6 @@
     post:
       consumes:
       - application/x-www-form-urlencoded
-<<<<<<< HEAD
-      description: 미러링중인 이미지의 목록과 상태를 보여줍니다.
-=======
       description: Glue 의 이미지에 미러링을 설정합니다.
       parameters:
       - description: Pool Name for Mirroring
@@ -1633,7 +1353,6 @@
         in: formData
         name: startTime
         type: string
->>>>>>> ced8d8a9
       produces:
       - application/json
       responses:
@@ -1660,24 +1379,14 @@
     delete:
       consumes:
       - application/x-www-form-urlencoded
-<<<<<<< HEAD
-      description: 이미지의 미러링을 비활성화 합니다.
-      parameters:
-      - description: pool
-=======
       description: Glue 의 이미지를 활성화 합니다.
       parameters:
       - description: Pool Name for Mirroring
->>>>>>> ced8d8a9
         in: path
         name: mirrorPool
         required: true
         type: string
-<<<<<<< HEAD
-      - description: imageName
-=======
       - description: Image Name for Mirroring
->>>>>>> ced8d8a9
         in: path
         name: imageName
         required: true
@@ -1707,24 +1416,14 @@
     get:
       consumes:
       - application/x-www-form-urlencoded
-<<<<<<< HEAD
-      description: 미러링중인 이미지의 정보를 보여줍니다.
-      parameters:
-      - description: mirrorPool
-=======
       description: Glue 의 이미지에 미러링상태를 확인합니다.
       parameters:
       - description: Pool Name for Mirroring
->>>>>>> ced8d8a9
         in: path
         name: mirrorPool
         required: true
         type: string
-<<<<<<< HEAD
-      - description: imageName
-=======
       - description: Image Name for Mirroring
->>>>>>> ced8d8a9
         in: path
         name: imageName
         required: true
@@ -1751,17 +1450,10 @@
       summary: Patch Image Mirroring
       tags:
       - Mirror
-<<<<<<< HEAD
-    patch:
-      consumes:
-      - application/x-www-form-urlencoded
-      description: Glue 의 이미지에 미러링의 설정을 변경합니다.
-=======
     post:
       consumes:
       - application/x-www-form-urlencoded
       description: Glue 의 이미지를 활성화 합니다.
->>>>>>> ced8d8a9
       parameters:
       - description: Pool Name for Mirroring
         in: path
@@ -1773,18 +1465,6 @@
         name: imageName
         required: true
         type: string
-<<<<<<< HEAD
-      - description: Interval of image snapshot
-        in: formData
-        name: interval
-        required: true
-        type: string
-      - description: Starttime of image snapshot
-        in: formData
-        name: startTime
-        type: string
-=======
->>>>>>> ced8d8a9
       produces:
       - application/json
       responses:
@@ -1807,38 +1487,11 @@
       summary: Promote Image Mirroring
       tags:
       - Mirror
-<<<<<<< HEAD
-    post:
-      consumes:
-      - application/x-www-form-urlencoded
-      description: Glue 의 이미지에 미러링을 설정합니다.
-      parameters:
-      - description: Pool Name for Mirroring
-        in: path
-        name: mirrorPool
-        required: true
-        type: string
-      - description: Image Name for Mirroring
-        in: path
-        name: imageName
-        required: true
-        type: string
-      - description: Interval of image snapshot
-        in: formData
-        name: interval
-        required: true
-        type: string
-      - description: StartTime of image snapshot
-        in: formData
-        name: startTime
-        type: string
-=======
   /api/v1/nfs:
     get:
       consumes:
       - application/x-www-form-urlencoded
       description: Glue NFS Cluster의 리스트를 보여줍니다.
->>>>>>> ced8d8a9
       produces:
       - application/json
       responses:
@@ -1865,24 +1518,11 @@
     delete:
       consumes:
       - application/x-www-form-urlencoded
-<<<<<<< HEAD
-      description: Glue 의 이미지를 활성화 합니다.
-      parameters:
-      - description: Pool Name for Mirroring
-        in: path
-        name: mirrorPool
-        required: true
-        type: string
-      - description: Image Name for Mirroring
-        in: path
-        name: imageName
-=======
       description: Glue NFS Cluster를 삭제합니다.
       parameters:
       - description: NFS Cluster Identifier
         in: path
         name: cluster_id
->>>>>>> ced8d8a9
         required: true
         type: string
       produces:
@@ -1906,22 +1546,6 @@
             $ref: '#/definitions/HTTP500InternalServerError'
       summary: Delete of Glue NFS Cluster
       tags:
-<<<<<<< HEAD
-      - Mirror
-    get:
-      consumes:
-      - application/x-www-form-urlencoded
-      description: Glue 의 이미지에 미러링상태를 확인합니다.
-      parameters:
-      - description: Pool Name for Mirroring
-        in: path
-        name: mirrorPool
-        required: true
-        type: string
-      - description: Image Name for Mirroring
-        in: path
-        name: imageName
-=======
       - NFS
     get:
       consumes:
@@ -1931,7 +1555,6 @@
       - description: NFS Cluster Identifier
         in: path
         name: cluster_id
->>>>>>> ced8d8a9
         required: true
         type: string
       produces:
@@ -1955,22 +1578,6 @@
             $ref: '#/definitions/HTTP500InternalServerError'
       summary: Show Info of Glue NFS Cluster
       tags:
-<<<<<<< HEAD
-      - Mirror
-    post:
-      consumes:
-      - application/x-www-form-urlencoded
-      description: Glue 의 이미지를 활성화 합니다.
-      parameters:
-      - description: Pool Name for Mirroring
-        in: path
-        name: mirrorPool
-        required: true
-        type: string
-      - description: Image Name for Mirroring
-        in: path
-        name: imageName
-=======
       - NFS
   /api/v1/nfs/{cluster_id}/{port}:
     post:
@@ -2019,7 +1626,6 @@
       - description: NFS Cluster Identifier
         in: path
         name: cluster_id
->>>>>>> ced8d8a9
         required: true
         type: string
       produces:
@@ -2195,11 +1801,7 @@
             $ref: '#/definitions/HTTP500InternalServerError'
       summary: Delete of Glue NFS Export
       tags:
-<<<<<<< HEAD
-      - Mirror
-=======
       - NFS
->>>>>>> ced8d8a9
   /version:
     get:
       consumes:
