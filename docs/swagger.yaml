--- conflicted
+++ resolved
@@ -450,8 +450,6 @@
       states:
         description: 이미지 상세
     type: object
-<<<<<<< HEAD
-=======
   RgwUserInfo:
     properties:
       bucket_quota:
@@ -530,7 +528,6 @@
             type: integer
         type: object
     type: object
->>>>>>> 8830e61a
   SmbStatus:
     properties:
       folder_name:
@@ -662,14 +659,11 @@
         format: string
         type: string
     type: object
-<<<<<<< HEAD
-=======
   model.GwvmMgmt:
     properties:
       message:
         type: string
     type: object
->>>>>>> 8830e61a
 info:
   contact:
     email: support@ablecloud.io
@@ -879,7 +873,44 @@
       summary: Create of Glue FS
       tags:
       - GlueFS
-<<<<<<< HEAD
+  /api/v1/gluefs/{new_name}:
+    put:
+      consumes:
+      - application/x-www-form-urlencoded
+      description: GlueFS를 수정합니다.
+      parameters:
+      - description: Glue FS Old Name
+        in: path
+        name: old_name
+        required: true
+        type: string
+      - description: Glue FS New Name
+        in: formData
+        name: new_name
+        required: true
+        type: string
+      produces:
+      - application/json
+      responses:
+        "200":
+          description: Success
+          schema:
+            type: string
+        "400":
+          description: Bad Request
+          schema:
+            $ref: '#/definitions/HTTP400BadRequest'
+        "404":
+          description: Not Found
+          schema:
+            $ref: '#/definitions/HTTP404NotFound'
+        "500":
+          description: Internal Server Error
+          schema:
+            $ref: '#/definitions/HTTP500InternalServerError'
+      summary: Update of Glue FS
+      tags:
+      - GlueFS
   /api/v1/gluefs/info/{fs_name}:
     get:
       consumes:
@@ -889,48 +920,27 @@
       - description: Glue FS Name
         in: path
         name: fs_name
-=======
-  /api/v1/gluefs/{new_name}:
-    put:
-      consumes:
-      - application/x-www-form-urlencoded
-      description: GlueFS를 수정합니다.
-      parameters:
-      - description: Glue FS Old Name
-        in: path
-        name: old_name
-        required: true
-        type: string
-      - description: Glue FS New Name
-        in: formData
-        name: new_name
->>>>>>> 8830e61a
-        required: true
-        type: string
-      produces:
-      - application/json
-      responses:
-        "200":
-          description: Success
-          schema:
-<<<<<<< HEAD
+        required: true
+        type: string
+      produces:
+      - application/json
+      responses:
+        "200":
+          description: OK
+          schema:
             $ref: '#/definitions/FsGetInfo'
-=======
-            type: string
->>>>>>> 8830e61a
-        "400":
-          description: Bad Request
-          schema:
-            $ref: '#/definitions/HTTP400BadRequest'
-        "404":
-          description: Not Found
-          schema:
-            $ref: '#/definitions/HTTP404NotFound'
-        "500":
-          description: Internal Server Error
-          schema:
-            $ref: '#/definitions/HTTP500InternalServerError'
-<<<<<<< HEAD
+        "400":
+          description: Bad Request
+          schema:
+            $ref: '#/definitions/HTTP400BadRequest'
+        "404":
+          description: Not Found
+          schema:
+            $ref: '#/definitions/HTTP404NotFound'
+        "500":
+          description: Internal Server Error
+          schema:
+            $ref: '#/definitions/HTTP500InternalServerError'
       summary: Detail Info of Glue FS
       tags:
       - GlueFS
@@ -948,20 +958,6 @@
       - description: Glue FS Sub Volume Name
         in: query
         name: subvol_name
-=======
-      summary: Update of Glue FS
-      tags:
-      - GlueFS
-  /api/v1/gluefs/info/{fs_name}:
-    get:
-      consumes:
-      - application/x-www-form-urlencoded
-      description: GlueFS의 상세 정보를 보여줍니다.
-      parameters:
-      - description: Glue FS Name
-        in: path
-        name: fs_name
->>>>>>> 8830e61a
         required: true
         type: string
       - description: Glue FS Volume Group Name
@@ -974,24 +970,19 @@
         "200":
           description: Success
           schema:
-<<<<<<< HEAD
-            type: string
-=======
-            $ref: '#/definitions/FsGetInfo'
->>>>>>> 8830e61a
-        "400":
-          description: Bad Request
-          schema:
-            $ref: '#/definitions/HTTP400BadRequest'
-        "404":
-          description: Not Found
-          schema:
-            $ref: '#/definitions/HTTP404NotFound'
-        "500":
-          description: Internal Server Error
-          schema:
-            $ref: '#/definitions/HTTP500InternalServerError'
-<<<<<<< HEAD
+            type: string
+        "400":
+          description: Bad Request
+          schema:
+            $ref: '#/definitions/HTTP400BadRequest'
+        "404":
+          description: Not Found
+          schema:
+            $ref: '#/definitions/HTTP404NotFound'
+        "500":
+          description: Internal Server Error
+          schema:
+            $ref: '#/definitions/HTTP500InternalServerError'
       summary: Delete of Glue FS Volume
       tags:
       - GlueFS-SubVolume
@@ -1006,684 +997,433 @@
         required: true
         type: string
       - description: Glue FS Sub Volume Group Name
-=======
-      summary: Detail Info of Glue FS
-      tags:
-      - GlueFS
-  /api/v1/gluefs/subvolume:
+        in: query
+        name: group_name
+        type: string
+      produces:
+      - application/json
+      responses:
+        "200":
+          description: OK
+          schema:
+            $ref: '#/definitions/SubVolumeList'
+        "400":
+          description: Bad Request
+          schema:
+            $ref: '#/definitions/HTTP400BadRequest'
+        "404":
+          description: Not Found
+          schema:
+            $ref: '#/definitions/HTTP404NotFound'
+        "500":
+          description: Internal Server Error
+          schema:
+            $ref: '#/definitions/HTTP500InternalServerError'
+      summary: Detail Info and List of Glue FS Sub Volumes
+      tags:
+      - GlueFS-SubVolume
+    post:
+      consumes:
+      - application/x-www-form-urlencoded
+      description: GlueFS의 하위 볼륨을 생성합니다.
+      parameters:
+      - description: Glue FS Volume Name
+        in: formData
+        name: vol_name
+        required: true
+        type: string
+      - description: Glue FS Sub Volume Name
+        in: formData
+        name: subvol_name
+        required: true
+        type: string
+      - description: Glue FS Sub Volume Group Name
+        in: formData
+        name: group_name
+        type: string
+      - description: Glue FS Sub Volume Size(default GB)
+        in: formData
+        name: size
+        required: true
+        type: integer
+      - description: Glue FS Sub Volume Data Pool Name
+        in: formData
+        name: data_pool_name
+        required: true
+        type: string
+      - description: Glue FS Sub Volume Permissions
+        in: formData
+        name: mode
+        required: true
+        type: integer
+      produces:
+      - application/json
+      responses:
+        "200":
+          description: Success
+          schema:
+            type: string
+        "400":
+          description: Bad Request
+          schema:
+            $ref: '#/definitions/HTTP400BadRequest'
+        "404":
+          description: Not Found
+          schema:
+            $ref: '#/definitions/HTTP404NotFound'
+        "500":
+          description: Internal Server Error
+          schema:
+            $ref: '#/definitions/HTTP500InternalServerError'
+      summary: Create of Glue FS Sub Volume
+      tags:
+      - GlueFS-SubVolume
+    put:
+      consumes:
+      - application/x-www-form-urlencoded
+      description: GlueFS 볼륨의 할당된 사이즈를 수정합니다.
+      parameters:
+      - description: Glue FS Volume Name
+        in: formData
+        name: vol_name
+        required: true
+        type: string
+      - description: Glue FS Sub Volume Name
+        in: formData
+        name: subvol_name
+        required: true
+        type: string
+      - description: Glue FS Volume Group Name
+        in: formData
+        name: group_name
+        type: string
+      - description: Glue FS Sub Volume New Size(default GB)
+        in: formData
+        name: new_size
+        required: true
+        type: string
+      produces:
+      - application/json
+      responses:
+        "200":
+          description: Success
+          schema:
+            type: string
+        "400":
+          description: Bad Request
+          schema:
+            $ref: '#/definitions/HTTP400BadRequest'
+        "404":
+          description: Not Found
+          schema:
+            $ref: '#/definitions/HTTP404NotFound'
+        "500":
+          description: Internal Server Error
+          schema:
+            $ref: '#/definitions/HTTP500InternalServerError'
+      summary: Update Size of Glue FS Volume
+      tags:
+      - GlueFS-SubVolume
+  /api/v1/gluefs/subvolume/group:
     delete:
       consumes:
       - application/x-www-form-urlencoded
-      description: GlueFS 하위 볼륨을 삭제합니다.
+      description: GlueFS 볼륨의 그룹을 삭제합니다.
       parameters:
       - description: Glue FS Volume Name
         in: query
         name: vol_name
         required: true
         type: string
-      - description: Glue FS Sub Volume Name
+      - description: Glue FS Volume Group Name
+        in: query
+        name: group_name
+        required: true
+        type: string
+      - description: Glue FS Volume Group Path
+        in: query
+        name: path
+        required: true
+        type: string
+      produces:
+      - application/json
+      responses:
+        "200":
+          description: Success
+          schema:
+            type: string
+        "400":
+          description: Bad Request
+          schema:
+            $ref: '#/definitions/HTTP400BadRequest'
+        "404":
+          description: Not Found
+          schema:
+            $ref: '#/definitions/HTTP404NotFound'
+        "500":
+          description: Internal Server Error
+          schema:
+            $ref: '#/definitions/HTTP500InternalServerError'
+      summary: Delete of Glue FS Volume Group
+      tags:
+      - GlueFS-SubVolume-Group
+    get:
+      consumes:
+      - application/x-www-form-urlencoded
+      description: GlueFS볼륨의 그룹에 대한 상세 정보 및 리스트를 보여줍니다.
+      parameters:
+      - description: Glue FS Volume Name
+        in: query
+        name: vol_name
+        required: true
+        type: string
+      produces:
+      - application/json
+      responses:
+        "200":
+          description: OK
+          schema:
+            $ref: '#/definitions/SubVolumeGroupList'
+        "400":
+          description: Bad Request
+          schema:
+            $ref: '#/definitions/HTTP400BadRequest'
+        "404":
+          description: Not Found
+          schema:
+            $ref: '#/definitions/HTTP404NotFound'
+        "500":
+          description: Internal Server Error
+          schema:
+            $ref: '#/definitions/HTTP500InternalServerError'
+      summary: Detail Info and List of Glue FS Volume Groups
+      tags:
+      - GlueFS-SubVolume-Group
+    post:
+      consumes:
+      - application/x-www-form-urlencoded
+      description: GlueFS 볼륨의 그룹을 생성합니다.
+      parameters:
+      - description: Glue FS Volume Name
+        in: formData
+        name: vol_name
+        required: true
+        type: string
+      - description: Glue FS Volume Group Name
+        in: formData
+        name: group_name
+        required: true
+        type: string
+      - description: Glue FS Volume Group Size(default GB)
+        in: formData
+        name: size
+        required: true
+        type: integer
+      - description: Glue FS Volume Group Data Pool Name
+        in: formData
+        name: data_pool_name
+        required: true
+        type: string
+      - description: Glue FS Volume Group Permissions
+        in: formData
+        name: mode
+        required: true
+        type: integer
+      produces:
+      - application/json
+      responses:
+        "200":
+          description: Success
+          schema:
+            type: string
+        "400":
+          description: Bad Request
+          schema:
+            $ref: '#/definitions/HTTP400BadRequest'
+        "404":
+          description: Not Found
+          schema:
+            $ref: '#/definitions/HTTP404NotFound'
+        "500":
+          description: Internal Server Error
+          schema:
+            $ref: '#/definitions/HTTP500InternalServerError'
+      summary: Create of Glue FS Volume Group
+      tags:
+      - GlueFS-SubVolume-Group
+    put:
+      consumes:
+      - application/x-www-form-urlencoded
+      description: GlueFS 볼륨의 그룹의 할당된 사이즈를 수정합니다.
+      parameters:
+      - description: Glue FS Volume Name
+        in: formData
+        name: vol_name
+        required: true
+        type: string
+      - description: Glue FS Volume Group Name
+        in: formData
+        name: group_name
+        required: true
+        type: string
+      - description: Glue FS Volume Group New Size(default GB)
+        in: formData
+        name: new_size
+        required: true
+        type: string
+      produces:
+      - application/json
+      responses:
+        "200":
+          description: Success
+          schema:
+            type: string
+        "400":
+          description: Bad Request
+          schema:
+            $ref: '#/definitions/HTTP400BadRequest'
+        "404":
+          description: Not Found
+          schema:
+            $ref: '#/definitions/HTTP404NotFound'
+        "500":
+          description: Internal Server Error
+          schema:
+            $ref: '#/definitions/HTTP500InternalServerError'
+      summary: Update Size of Glue FS Volume Group
+      tags:
+      - GlueFS-SubVolume-Group
+  /api/v1/gluefs/subvolume/group/snapshot:
+    delete:
+      consumes:
+      - application/x-www-form-urlencoded
+      description: GlueFS 볼륨의 그룹의 스냅샷을 삭제합니다.
+      parameters:
+      - description: Glue FS Volume Name
+        in: query
+        name: vol_name
+        required: true
+        type: string
+      - description: Glue FS Volume Group Name
+        in: query
+        name: group_name
+        required: true
+        type: string
+      - description: Glue FS Volume Group SnapShot Name
+        in: query
+        name: snap_name
+        required: true
+        type: string
+      produces:
+      - application/json
+      responses:
+        "200":
+          description: Success
+          schema:
+            type: string
+        "400":
+          description: Bad Request
+          schema:
+            $ref: '#/definitions/HTTP400BadRequest'
+        "404":
+          description: Not Found
+          schema:
+            $ref: '#/definitions/HTTP404NotFound'
+        "500":
+          description: Internal Server Error
+          schema:
+            $ref: '#/definitions/HTTP500InternalServerError'
+      summary: Delete of Glue FS Volume Group Snapshot
+      tags:
+      - GlueFS-SubVolume-Group
+  /api/v1/gluefs/subvolume/snapshot:
+    delete:
+      consumes:
+      - application/x-www-form-urlencoded
+      description: GlueFS 볼륨의 스냅샷을 삭제합니다.
+      parameters:
+      - description: Glue FS Volume Name
+        in: query
+        name: vol_name
+        required: true
+        type: string
+      - description: Glue FS Volume Sub Volume Name
         in: query
         name: subvol_name
         required: true
         type: string
       - description: Glue FS Volume Group Name
->>>>>>> 8830e61a
         in: query
         name: group_name
         type: string
+      - description: Glue FS Volume Group SnapShot Name
+        in: query
+        name: snap_name
+        required: true
+        type: string
       produces:
       - application/json
       responses:
         "200":
           description: Success
           schema:
-<<<<<<< HEAD
-            $ref: '#/definitions/SubVolumeList'
-=======
-            type: string
->>>>>>> 8830e61a
-        "400":
-          description: Bad Request
-          schema:
-            $ref: '#/definitions/HTTP400BadRequest'
-        "404":
-          description: Not Found
-          schema:
-            $ref: '#/definitions/HTTP404NotFound'
-        "500":
-          description: Internal Server Error
-          schema:
-            $ref: '#/definitions/HTTP500InternalServerError'
-<<<<<<< HEAD
-      summary: Detail Info and List of Glue FS Sub Volumes
-      tags:
-      - GlueFS-SubVolume
-    post:
-      consumes:
-      - application/x-www-form-urlencoded
-      description: GlueFS의 하위 볼륨을 생성합니다.
-      parameters:
-      - description: Glue FS Volume Name
-        in: formData
-        name: vol_name
-        required: true
-        type: string
-      - description: Glue FS Sub Volume Name
-        in: formData
-        name: subvol_name
-        required: true
-        type: string
-      - description: Glue FS Sub Volume Group Name
-        in: formData
-        name: group_name
-        type: string
-      - description: Glue FS Sub Volume Size(default GB)
-        in: formData
-        name: size
-        required: true
-        type: integer
-      - description: Glue FS Sub Volume Data Pool Name
-        in: formData
-        name: data_pool_name
-        required: true
-        type: string
-      - description: Glue FS Sub Volume Permissions
-        in: formData
-        name: mode
-        required: true
-        type: integer
-=======
-      summary: Delete of Glue FS Volume
-      tags:
-      - GlueFS-SubVolume
+            type: string
+        "400":
+          description: Bad Request
+          schema:
+            $ref: '#/definitions/HTTP400BadRequest'
+        "404":
+          description: Not Found
+          schema:
+            $ref: '#/definitions/HTTP404NotFound'
+        "500":
+          description: Internal Server Error
+          schema:
+            $ref: '#/definitions/HTTP500InternalServerError'
+      summary: Delete of Glue FS Volume Snapshot
+      tags:
+      - GlueFS-SubVolume-Snapshot
     get:
       consumes:
       - application/x-www-form-urlencoded
-      description: GlueFS의 하위 볼륨에 대한 상세 정보 및 리스트를 보여줍니다.
+      description: GlueFS의 하위 볼륨 스냅샷의 리스트 및 상세 정보를 보여줍니다.
       parameters:
       - description: Glue FS Sub Volume Name
         in: query
         name: vol_name
         required: true
         type: string
-      - description: Glue FS Sub Volume Group Name
+      - description: Glue FS Volume Sub Volume Name
         in: query
-        name: group_name
-        type: string
->>>>>>> 8830e61a
-      produces:
-      - application/json
-      responses:
-        "200":
-<<<<<<< HEAD
-          description: Success
-          schema:
-            type: string
-=======
-          description: OK
-          schema:
-            $ref: '#/definitions/SubVolumeList'
->>>>>>> 8830e61a
-        "400":
-          description: Bad Request
-          schema:
-            $ref: '#/definitions/HTTP400BadRequest'
-        "404":
-          description: Not Found
-          schema:
-            $ref: '#/definitions/HTTP404NotFound'
-        "500":
-          description: Internal Server Error
-          schema:
-            $ref: '#/definitions/HTTP500InternalServerError'
-<<<<<<< HEAD
-      summary: Create of Glue FS Sub Volume
-      tags:
-      - GlueFS-SubVolume
-    put:
-      consumes:
-      - application/x-www-form-urlencoded
-      description: GlueFS 볼륨의 할당된 사이즈를 수정합니다.
-=======
-      summary: Detail Info and List of Glue FS Sub Volumes
-      tags:
-      - GlueFS-SubVolume
-    post:
-      consumes:
-      - application/x-www-form-urlencoded
-      description: GlueFS의 하위 볼륨을 생성합니다.
->>>>>>> 8830e61a
-      parameters:
-      - description: Glue FS Volume Name
-        in: formData
-        name: vol_name
-        required: true
-        type: string
-      - description: Glue FS Sub Volume Name
-        in: formData
         name: subvol_name
-        required: true
-        type: string
-<<<<<<< HEAD
-      - description: Glue FS Volume Group Name
-        in: formData
-        name: group_name
-        type: string
-      - description: Glue FS Sub Volume New Size(default GB)
-        in: formData
-        name: new_size
-=======
-      - description: Glue FS Sub Volume Group Name
-        in: formData
-        name: group_name
-        type: string
-      - description: Glue FS Sub Volume Size(default GB)
-        in: formData
-        name: size
-        required: true
-        type: integer
-      - description: Glue FS Sub Volume Data Pool Name
-        in: formData
-        name: data_pool_name
->>>>>>> 8830e61a
-        required: true
-        type: string
-      - description: Glue FS Sub Volume Permissions
-        in: formData
-        name: mode
-        required: true
-        type: integer
-      produces:
-      - application/json
-      responses:
-        "200":
-          description: Success
-          schema:
-            type: string
-        "400":
-          description: Bad Request
-          schema:
-            $ref: '#/definitions/HTTP400BadRequest'
-        "404":
-          description: Not Found
-          schema:
-            $ref: '#/definitions/HTTP404NotFound'
-        "500":
-          description: Internal Server Error
-          schema:
-            $ref: '#/definitions/HTTP500InternalServerError'
-<<<<<<< HEAD
-      summary: Update Size of Glue FS Volume
-      tags:
-      - GlueFS-SubVolume
-  /api/v1/gluefs/subvolume/group:
-    delete:
-      consumes:
-      - application/x-www-form-urlencoded
-      description: GlueFS 볼륨의 그룹을 삭제합니다.
-      parameters:
-      - description: Glue FS Volume Name
-        in: query
-        name: vol_name
         required: true
         type: string
       - description: Glue FS Volume Group Name
         in: query
         name: group_name
-        required: true
-        type: string
-      - description: Glue FS Volume Group Path
-        in: query
-        name: path
-        required: true
-        type: string
-      produces:
-      - application/json
-      responses:
-        "200":
-          description: Success
-          schema:
-            type: string
-        "400":
-          description: Bad Request
-          schema:
-            $ref: '#/definitions/HTTP400BadRequest'
-        "404":
-          description: Not Found
-          schema:
-            $ref: '#/definitions/HTTP404NotFound'
-        "500":
-          description: Internal Server Error
-          schema:
-            $ref: '#/definitions/HTTP500InternalServerError'
-      summary: Delete of Glue FS Volume Group
-      tags:
-      - GlueFS-SubVolume-Group
-    get:
-      consumes:
-      - application/x-www-form-urlencoded
-      description: GlueFS볼륨의 그룹에 대한 상세 정보 및 리스트를 보여줍니다.
-      parameters:
-      - description: Glue FS Volume Name
-        in: query
-        name: vol_name
-        required: true
-        type: string
-=======
-      summary: Create of Glue FS Sub Volume
-      tags:
-      - GlueFS-SubVolume
-    put:
-      consumes:
-      - application/x-www-form-urlencoded
-      description: GlueFS 볼륨의 할당된 사이즈를 수정합니다.
-      parameters:
-      - description: Glue FS Volume Name
-        in: formData
-        name: vol_name
-        required: true
-        type: string
-      - description: Glue FS Sub Volume Name
-        in: formData
-        name: subvol_name
-        required: true
-        type: string
-      - description: Glue FS Volume Group Name
-        in: formData
-        name: group_name
-        type: string
-      - description: Glue FS Sub Volume New Size(default GB)
-        in: formData
-        name: new_size
-        required: true
-        type: string
->>>>>>> 8830e61a
-      produces:
-      - application/json
-      responses:
-        "200":
-          description: Success
-          schema:
-<<<<<<< HEAD
-            $ref: '#/definitions/SubVolumeGroupList'
-=======
-            type: string
->>>>>>> 8830e61a
-        "400":
-          description: Bad Request
-          schema:
-            $ref: '#/definitions/HTTP400BadRequest'
-        "404":
-          description: Not Found
-          schema:
-            $ref: '#/definitions/HTTP404NotFound'
-        "500":
-          description: Internal Server Error
-          schema:
-            $ref: '#/definitions/HTTP500InternalServerError'
-<<<<<<< HEAD
-      summary: Detail Info and List of Glue FS Volume Groups
-      tags:
-      - GlueFS-SubVolume-Group
-    post:
-      consumes:
-      - application/x-www-form-urlencoded
-      description: GlueFS 볼륨의 그룹을 생성합니다.
-      parameters:
-      - description: Glue FS Volume Name
-        in: formData
-        name: vol_name
-        required: true
-        type: string
-      - description: Glue FS Volume Group Name
-        in: formData
-        name: group_name
-        required: true
-        type: string
-      - description: Glue FS Volume Group Size(default GB)
-        in: formData
-        name: size
-        required: true
-        type: integer
-      - description: Glue FS Volume Group Data Pool Name
-        in: formData
-        name: data_pool_name
-        required: true
-        type: string
-      - description: Glue FS Volume Group Permissions
-        in: formData
-        name: mode
-=======
-      summary: Update Size of Glue FS Volume
-      tags:
-      - GlueFS-SubVolume
-  /api/v1/gluefs/subvolume/group:
-    delete:
-      consumes:
-      - application/x-www-form-urlencoded
-      description: GlueFS 볼륨의 그룹을 삭제합니다.
-      parameters:
-      - description: Glue FS Volume Name
-        in: query
-        name: vol_name
-        required: true
-        type: string
-      - description: Glue FS Volume Group Name
-        in: query
-        name: group_name
-        required: true
-        type: string
-      - description: Glue FS Volume Group Path
-        in: query
-        name: path
->>>>>>> 8830e61a
-        required: true
-        type: integer
-      produces:
-      - application/json
-      responses:
-        "200":
-          description: Success
-          schema:
-            type: string
-        "400":
-          description: Bad Request
-          schema:
-            $ref: '#/definitions/HTTP400BadRequest'
-        "404":
-          description: Not Found
-          schema:
-            $ref: '#/definitions/HTTP404NotFound'
-        "500":
-          description: Internal Server Error
-          schema:
-            $ref: '#/definitions/HTTP500InternalServerError'
-<<<<<<< HEAD
-      summary: Create of Glue FS Volume Group
-      tags:
-      - GlueFS-SubVolume-Group
-    put:
-      consumes:
-      - application/x-www-form-urlencoded
-      description: GlueFS 볼륨의 그룹의 할당된 사이즈를 수정합니다.
-      parameters:
-      - description: Glue FS Volume Name
-        in: formData
-        name: vol_name
-        required: true
-        type: string
-      - description: Glue FS Volume Group Name
-        in: formData
-        name: group_name
-        required: true
-        type: string
-      - description: Glue FS Volume Group New Size(default GB)
-        in: formData
-        name: new_size
-        required: true
-        type: string
-=======
-      summary: Delete of Glue FS Volume Group
-      tags:
-      - GlueFS-SubVolume-Group
-    get:
-      consumes:
-      - application/x-www-form-urlencoded
-      description: GlueFS볼륨의 그룹에 대한 상세 정보 및 리스트를 보여줍니다.
-      parameters:
-      - description: Glue FS Volume Name
-        in: query
-        name: vol_name
-        required: true
-        type: string
->>>>>>> 8830e61a
-      produces:
-      - application/json
-      responses:
-        "200":
-          description: Success
-          schema:
-<<<<<<< HEAD
-            type: string
-=======
-            $ref: '#/definitions/SubVolumeGroupList'
->>>>>>> 8830e61a
-        "400":
-          description: Bad Request
-          schema:
-            $ref: '#/definitions/HTTP400BadRequest'
-        "404":
-          description: Not Found
-          schema:
-            $ref: '#/definitions/HTTP404NotFound'
-        "500":
-          description: Internal Server Error
-          schema:
-            $ref: '#/definitions/HTTP500InternalServerError'
-<<<<<<< HEAD
-      summary: Update Size of Glue FS Volume Group
-      tags:
-      - GlueFS-SubVolume-Group
-  /api/v1/gluefs/subvolume/group/snapshot:
-    delete:
-      consumes:
-      - application/x-www-form-urlencoded
-      description: GlueFS 볼륨의 그룹의 스냅샷을 삭제합니다.
-      parameters:
-      - description: Glue FS Volume Name
-        in: query
-=======
-      summary: Detail Info and List of Glue FS Volume Groups
-      tags:
-      - GlueFS-SubVolume-Group
-    post:
-      consumes:
-      - application/x-www-form-urlencoded
-      description: GlueFS 볼륨의 그룹을 생성합니다.
-      parameters:
-      - description: Glue FS Volume Name
-        in: formData
->>>>>>> 8830e61a
-        name: vol_name
-        required: true
-        type: string
-      - description: Glue FS Volume Group Name
-<<<<<<< HEAD
-        in: query
-        name: group_name
-        required: true
-        type: string
-      - description: Glue FS Volume Group SnapShot Name
-        in: query
-        name: snap_name
-=======
-        in: formData
-        name: group_name
-        required: true
-        type: string
-      - description: Glue FS Volume Group Size(default GB)
-        in: formData
-        name: size
-        required: true
-        type: integer
-      - description: Glue FS Volume Group Data Pool Name
-        in: formData
-        name: data_pool_name
->>>>>>> 8830e61a
-        required: true
-        type: string
-      - description: Glue FS Volume Group Permissions
-        in: formData
-        name: mode
-        required: true
-        type: integer
-      produces:
-      - application/json
-      responses:
-        "200":
-          description: Success
-          schema:
-            type: string
-        "400":
-          description: Bad Request
-          schema:
-            $ref: '#/definitions/HTTP400BadRequest'
-        "404":
-          description: Not Found
-          schema:
-            $ref: '#/definitions/HTTP404NotFound'
-        "500":
-          description: Internal Server Error
-          schema:
-            $ref: '#/definitions/HTTP500InternalServerError'
-<<<<<<< HEAD
-      summary: Delete of Glue FS Volume Group Snapshot
-      tags:
-      - GlueFS-SubVolume-Group
-  /api/v1/gluefs/subvolume/snapshot:
-    delete:
-      consumes:
-      - application/x-www-form-urlencoded
-      description: GlueFS 볼륨의 스냅샷을 삭제합니다.
-      parameters:
-      - description: Glue FS Volume Name
-        in: query
-        name: vol_name
-        required: true
-        type: string
-      - description: Glue FS Volume Sub Volume Name
-        in: query
-        name: subvol_name
-        required: true
-        type: string
-      - description: Glue FS Volume Group Name
-        in: query
-        name: group_name
-        type: string
-      - description: Glue FS Volume Group SnapShot Name
-        in: query
-        name: snap_name
-=======
-      summary: Create of Glue FS Volume Group
-      tags:
-      - GlueFS-SubVolume-Group
-    put:
-      consumes:
-      - application/x-www-form-urlencoded
-      description: GlueFS 볼륨의 그룹의 할당된 사이즈를 수정합니다.
-      parameters:
-      - description: Glue FS Volume Name
-        in: formData
-        name: vol_name
-        required: true
-        type: string
-      - description: Glue FS Volume Group Name
-        in: formData
-        name: group_name
-        required: true
-        type: string
-      - description: Glue FS Volume Group New Size(default GB)
-        in: formData
-        name: new_size
->>>>>>> 8830e61a
-        required: true
-        type: string
-      produces:
-      - application/json
-      responses:
-        "200":
-          description: Success
-          schema:
-            type: string
-        "400":
-          description: Bad Request
-          schema:
-            $ref: '#/definitions/HTTP400BadRequest'
-        "404":
-          description: Not Found
-          schema:
-            $ref: '#/definitions/HTTP404NotFound'
-        "500":
-          description: Internal Server Error
-          schema:
-            $ref: '#/definitions/HTTP500InternalServerError'
-<<<<<<< HEAD
-      summary: Delete of Glue FS Volume Snapshot
-      tags:
-      - GlueFS-SubVolume-Snapshot
-    get:
-      consumes:
-      - application/x-www-form-urlencoded
-      description: GlueFS의 하위 볼륨 스냅샷의 리스트 및 상세 정보를 보여줍니다.
-      parameters:
-      - description: Glue FS Sub Volume Name
-=======
-      summary: Update Size of Glue FS Volume Group
-      tags:
-      - GlueFS-SubVolume-Group
-  /api/v1/gluefs/subvolume/group/snapshot:
-    delete:
-      consumes:
-      - application/x-www-form-urlencoded
-      description: GlueFS 볼륨의 그룹의 스냅샷을 삭제합니다.
-      parameters:
-      - description: Glue FS Volume Name
->>>>>>> 8830e61a
-        in: query
-        name: vol_name
-        required: true
-        type: string
-<<<<<<< HEAD
-      - description: Glue FS Volume Sub Volume Name
-        in: query
-        name: subvol_name
-        required: true
-        type: string
-      - description: Glue FS Volume Group Name
-        in: query
-        name: group_name
         type: string
       - description: Glue FS Volume SnapShot Name
         in: query
         name: snap_name
         type: string
-=======
-      - description: Glue FS Volume Group Name
-        in: query
-        name: group_name
-        required: true
-        type: string
-      - description: Glue FS Volume Group SnapShot Name
-        in: query
-        name: snap_name
-        required: true
-        type: string
->>>>>>> 8830e61a
-      produces:
-      - application/json
-      responses:
-        "200":
-<<<<<<< HEAD
+      produces:
+      - application/json
+      responses:
+        "200":
           description: OK
           schema: {}
-=======
-          description: Success
-          schema:
-            type: string
->>>>>>> 8830e61a
-        "400":
-          description: Bad Request
-          schema:
-            $ref: '#/definitions/HTTP400BadRequest'
-        "404":
-          description: Not Found
-          schema:
-            $ref: '#/definitions/HTTP404NotFound'
-        "500":
-          description: Internal Server Error
-          schema:
-            $ref: '#/definitions/HTTP500InternalServerError'
-<<<<<<< HEAD
+        "400":
+          description: Bad Request
+          schema:
+            $ref: '#/definitions/HTTP400BadRequest'
+        "404":
+          description: Not Found
+          schema:
+            $ref: '#/definitions/HTTP404NotFound'
+        "500":
+          description: Internal Server Error
+          schema:
+            $ref: '#/definitions/HTTP500InternalServerError'
       summary: Show List or Info of Glue FS Sub Volume Snapshot
       tags:
       - GlueFS-SubVolume-Snapshot
@@ -1705,59 +1445,251 @@
       - description: Glue FS Volume Group Name
         in: formData
         name: group_name
-=======
-      summary: Delete of Glue FS Volume Group Snapshot
-      tags:
-      - GlueFS-SubVolume-Group
-  /api/v1/gluefs/subvolume/snapshot:
+        type: string
+      produces:
+      - application/json
+      responses:
+        "200":
+          description: Success
+          schema:
+            type: string
+        "400":
+          description: Bad Request
+          schema:
+            $ref: '#/definitions/HTTP400BadRequest'
+        "404":
+          description: Not Found
+          schema:
+            $ref: '#/definitions/HTTP404NotFound'
+        "500":
+          description: Internal Server Error
+          schema:
+            $ref: '#/definitions/HTTP500InternalServerError'
+      summary: Create of Glue FS Sub Volume Group Snapshot
+      tags:
+      - GlueFS-SubVolume-Snapshot
+  /api/v1/gwvm/{hypervisorType}:
+    get:
+      consumes:
+      - application/x-www-form-urlencoded
+      description: gwvm의 상태를 보여줍니다.
+      parameters:
+      - description: Hypervisor Type
+        in: path
+        name: hypervisorType
+        required: true
+        type: string
+      produces:
+      - application/json
+      responses:
+        "200":
+          description: OK
+          schema:
+            $ref: '#/definitions/model.GwvmMgmt'
+        "400":
+          description: Bad Request
+          schema:
+            $ref: '#/definitions/HTTP400BadRequest'
+        "404":
+          description: Not Found
+          schema:
+            $ref: '#/definitions/HTTP404NotFound'
+        "500":
+          description: Internal Server Error
+          schema:
+            $ref: '#/definitions/HTTP500InternalServerError'
+      summary: State of Gateway VM
+      tags:
+      - Gwvm
+    post:
+      consumes:
+      - multipart/form-data
+      description: gwvm을 생성합니다.
+      parameters:
+      - description: Hypervisor Type
+        in: path
+        name: hypervisorType
+        required: true
+        type: string
+      - description: Gwvm Management Nic Paren
+        in: formData
+        name: gwvmMngtNicParen
+        required: true
+        type: string
+      - description: Gwvm Management Nic Ip
+        in: formData
+        name: gwvmMngtNicIp
+        required: true
+        type: string
+      - description: Gwvm Storage Nic Parent
+        in: formData
+        name: gwvmStorageNicParent
+        required: true
+        type: string
+      - description: Gwvm Storage Nic Ip
+        in: formData
+        name: gwvmStorageNicIp
+        required: true
+        type: string
+      produces:
+      - application/json
+      responses:
+        "200":
+          description: OK
+          schema:
+            $ref: '#/definitions/model.GwvmMgmt'
+        "400":
+          description: Bad Request
+          schema:
+            $ref: '#/definitions/HTTP400BadRequest'
+        "404":
+          description: Not Found
+          schema:
+            $ref: '#/definitions/HTTP404NotFound'
+        "500":
+          description: Internal Server Error
+          schema:
+            $ref: '#/definitions/HTTP500InternalServerError'
+      summary: Setup Gateway Vm
+      tags:
+      - Gwvm
+  /api/v1/gwvm/delete/{hypervisorType}:
     delete:
       consumes:
-      - application/x-www-form-urlencoded
-      description: GlueFS 볼륨의 스냅샷을 삭제합니다.
-      parameters:
-      - description: Glue FS Volume Name
-        in: query
-        name: vol_name
-        required: true
-        type: string
-      - description: Glue FS Volume Sub Volume Name
-        in: query
-        name: subvol_name
-        required: true
-        type: string
-      - description: Glue FS Volume Group Name
-        in: query
-        name: group_name
-        type: string
-      - description: Glue FS Volume Group SnapShot Name
-        in: query
-        name: snap_name
-        required: true
->>>>>>> 8830e61a
-        type: string
-      produces:
-      - application/json
-      responses:
-        "200":
-          description: Success
-          schema:
-            type: string
-        "400":
-          description: Bad Request
-          schema:
-            $ref: '#/definitions/HTTP400BadRequest'
-        "404":
-          description: Not Found
-          schema:
-            $ref: '#/definitions/HTTP404NotFound'
-        "500":
-          description: Internal Server Error
-          schema:
-            $ref: '#/definitions/HTTP500InternalServerError'
-<<<<<<< HEAD
-      summary: Create of Glue FS Sub Volume Group Snapshot
-      tags:
-      - GlueFS-SubVolume-Snapshot
+      - multipart/form-data
+      description: Gateway VM을 삭제합니다.
+      parameters:
+      - description: Hypervisor Type
+        in: path
+        name: hypervisorType
+        required: true
+        type: string
+      produces:
+      - application/json
+      responses:
+        "200":
+          description: OK
+          schema:
+            $ref: '#/definitions/model.GwvmMgmt'
+        "400":
+          description: Bad Request
+          schema:
+            $ref: '#/definitions/HTTP400BadRequest'
+        "404":
+          description: Not Found
+          schema:
+            $ref: '#/definitions/HTTP404NotFound'
+        "500":
+          description: Internal Server Error
+          schema:
+            $ref: '#/definitions/HTTP500InternalServerError'
+      summary: Delete to Gateway VM
+      tags:
+      - Gwvm
+  /api/v1/gwvm/migrate/{hypervisorType}:
+    put:
+      consumes:
+      - multipart/form-data
+      description: Gateway VM을 Pcs cluster내 다른 호스트로 마이그레이션 합니다.
+      parameters:
+      - description: Hypervisor Type
+        in: path
+        name: hypervisorType
+        required: true
+        type: string
+      - description: Migration Target Host
+        in: formData
+        name: target
+        required: true
+        type: string
+      produces:
+      - application/json
+      responses:
+        "200":
+          description: OK
+          schema:
+            $ref: '#/definitions/model.GwvmMgmt'
+        "400":
+          description: Bad Request
+          schema:
+            $ref: '#/definitions/HTTP400BadRequest'
+        "404":
+          description: Not Found
+          schema:
+            $ref: '#/definitions/HTTP404NotFound'
+        "500":
+          description: Internal Server Error
+          schema:
+            $ref: '#/definitions/HTTP500InternalServerError'
+      summary: VmMigrate to Gateway VM
+      tags:
+      - Gwvm
+  /api/v1/gwvm/start/{hypervisorType}:
+    put:
+      consumes:
+      - multipart/form-data
+      description: Gateway VM을 실행합니다.
+      parameters:
+      - description: Hypervisor Type
+        in: path
+        name: hypervisorType
+        required: true
+        type: string
+      produces:
+      - application/json
+      responses:
+        "200":
+          description: OK
+          schema:
+            $ref: '#/definitions/model.GwvmMgmt'
+        "400":
+          description: Bad Request
+          schema:
+            $ref: '#/definitions/HTTP400BadRequest'
+        "404":
+          description: Not Found
+          schema:
+            $ref: '#/definitions/HTTP404NotFound'
+        "500":
+          description: Internal Server Error
+          schema:
+            $ref: '#/definitions/HTTP500InternalServerError'
+      summary: Start to Gateway VM
+      tags:
+      - Gwvm
+  /api/v1/gwvm/stop/{hypervisorType}:
+    put:
+      consumes:
+      - multipart/form-data
+      description: Gateway VM Pcs cluster를 Cleanup 합니다.
+      parameters:
+      - description: Hypervisor Type
+        in: path
+        name: hypervisorType
+        required: true
+        type: string
+      produces:
+      - application/json
+      responses:
+        "200":
+          description: OK
+          schema:
+            $ref: '#/definitions/model.GwvmMgmt'
+        "400":
+          description: Bad Request
+          schema:
+            $ref: '#/definitions/HTTP400BadRequest'
+        "404":
+          description: Not Found
+          schema:
+            $ref: '#/definitions/HTTP404NotFound'
+        "500":
+          description: Internal Server Error
+          schema:
+            $ref: '#/definitions/HTTP500InternalServerError'
+      summary: Cleanup to Gateway VM
+      tags:
+      - Gwvm
   /api/v1/image:
     delete:
       consumes:
@@ -1772,99 +1704,27 @@
       - description: Glue Pool Name
         in: query
         name: pool_name
-=======
-      summary: Delete of Glue FS Volume Snapshot
-      tags:
-      - GlueFS-SubVolume-Snapshot
-    get:
-      consumes:
-      - application/x-www-form-urlencoded
-      description: GlueFS의 하위 볼륨 스냅샷의 리스트 및 상세 정보를 보여줍니다.
-      parameters:
-      - description: Glue FS Sub Volume Name
-        in: query
-        name: vol_name
-        required: true
-        type: string
-      - description: Glue FS Volume Sub Volume Name
-        in: query
-        name: subvol_name
->>>>>>> 8830e61a
-        required: true
-        type: string
-      - description: Glue FS Volume Group Name
-        in: query
-        name: group_name
-        type: string
-      - description: Glue FS Volume SnapShot Name
-        in: query
-        name: snap_name
-        type: string
-      produces:
-      - application/json
-      responses:
-        "200":
-<<<<<<< HEAD
+        required: true
+        type: string
+      produces:
+      - application/json
+      responses:
+        "200":
           description: Success
           schema:
-=======
-          description: OK
-          schema: {}
-        "400":
-          description: Bad Request
-          schema:
-            $ref: '#/definitions/HTTP400BadRequest'
-        "404":
-          description: Not Found
-          schema:
-            $ref: '#/definitions/HTTP404NotFound'
-        "500":
-          description: Internal Server Error
-          schema:
-            $ref: '#/definitions/HTTP500InternalServerError'
-      summary: Show List or Info of Glue FS Sub Volume Snapshot
-      tags:
-      - GlueFS-SubVolume-Snapshot
-    post:
-      consumes:
-      - application/x-www-form-urlencoded
-      description: GlueFS의 하위 볼륨의 그룹의 스냅샷을 생성합니다.
-      parameters:
-      - description: Glue FS Sub Volume Name
-        in: formData
-        name: vol_name
-        required: true
-        type: string
-      - description: Glue FS Volume Sub Volume Name
-        in: formData
-        name: subvol_name
-        required: true
-        type: string
-      - description: Glue FS Volume Group Name
-        in: formData
-        name: group_name
-        type: string
-      produces:
-      - application/json
-      responses:
-        "200":
-          description: Success
-          schema:
->>>>>>> 8830e61a
-            type: string
-        "400":
-          description: Bad Request
-          schema:
-            $ref: '#/definitions/HTTP400BadRequest'
-        "404":
-          description: Not Found
-          schema:
-            $ref: '#/definitions/HTTP404NotFound'
-        "500":
-          description: Internal Server Error
-          schema:
-            $ref: '#/definitions/HTTP500InternalServerError'
-<<<<<<< HEAD
+            type: string
+        "400":
+          description: Bad Request
+          schema:
+            $ref: '#/definitions/HTTP400BadRequest'
+        "404":
+          description: Not Found
+          schema:
+            $ref: '#/definitions/HTTP404NotFound'
+        "500":
+          description: Internal Server Error
+          schema:
+            $ref: '#/definitions/HTTP500InternalServerError'
       summary: Delete Images of Pool
       tags:
       - Image
@@ -1880,98 +1740,25 @@
       - description: Glue Image Name
         in: query
         name: image_name
-=======
-      summary: Create of Glue FS Sub Volume Group Snapshot
-      tags:
-      - GlueFS-SubVolume-Snapshot
-  /api/v1/gwvm/{hypervisorType}:
-    get:
-      consumes:
-      - application/x-www-form-urlencoded
-      description: gwvm의 상태를 보여줍니다.
-      parameters:
-      - description: Hypervisor Type
-        in: path
-        name: hypervisorType
-        required: true
         type: string
       produces:
       - application/json
       responses:
         "200":
           description: OK
-          schema:
-            $ref: '#/definitions/model.GwvmMgmt'
-        "400":
-          description: Bad Request
-          schema:
-            $ref: '#/definitions/HTTP400BadRequest'
-        "404":
-          description: Not Found
-          schema:
-            $ref: '#/definitions/HTTP404NotFound'
-        "500":
-          description: Internal Server Error
-          schema:
-            $ref: '#/definitions/HTTP500InternalServerError'
-      summary: State of Gateway VM
-      tags:
-      - Gwvm
-    post:
-      consumes:
-      - multipart/form-data
-      description: gwvm을 생성합니다.
-      parameters:
-      - description: Hypervisor Type
-        in: path
-        name: hypervisorType
-        required: true
-        type: string
-      - description: Gwvm Management Nic Paren
-        in: formData
-        name: gwvmMngtNicParen
-        required: true
-        type: string
-      - description: Gwvm Management Nic Ip
-        in: formData
-        name: gwvmMngtNicIp
-        required: true
-        type: string
-      - description: Gwvm Storage Nic Parent
-        in: formData
-        name: gwvmStorageNicParent
-        required: true
-        type: string
-      - description: Gwvm Storage Nic Ip
-        in: formData
-        name: gwvmStorageNicIp
-        required: true
->>>>>>> 8830e61a
-        type: string
-      produces:
-      - application/json
-      responses:
-        "200":
-          description: OK
-<<<<<<< HEAD
           schema: {}
-=======
-          schema:
-            $ref: '#/definitions/model.GwvmMgmt'
->>>>>>> 8830e61a
-        "400":
-          description: Bad Request
-          schema:
-            $ref: '#/definitions/HTTP400BadRequest'
-        "404":
-          description: Not Found
-          schema:
-            $ref: '#/definitions/HTTP404NotFound'
-        "500":
-          description: Internal Server Error
-          schema:
-            $ref: '#/definitions/HTTP500InternalServerError'
-<<<<<<< HEAD
+        "400":
+          description: Bad Request
+          schema:
+            $ref: '#/definitions/HTTP400BadRequest'
+        "404":
+          description: Not Found
+          schema:
+            $ref: '#/definitions/HTTP404NotFound'
+        "500":
+          description: Internal Server Error
+          schema:
+            $ref: '#/definitions/HTTP500InternalServerError'
       summary: Show List or Info Images of Pool
       tags:
       - Image
@@ -1988,58 +1775,6 @@
       - description: Glue Pool Name
         in: formData
         name: pool_name
-=======
-      summary: Setup Gateway Vm
-      tags:
-      - Gwvm
-  /api/v1/gwvm/delete/{hypervisorType}:
-    delete:
-      consumes:
-      - multipart/form-data
-      description: Gateway VM을 삭제합니다.
-      parameters:
-      - description: Hypervisor Type
-        in: path
-        name: hypervisorType
-        required: true
-        type: string
-      produces:
-      - application/json
-      responses:
-        "200":
-          description: OK
-          schema:
-            $ref: '#/definitions/model.GwvmMgmt'
-        "400":
-          description: Bad Request
-          schema:
-            $ref: '#/definitions/HTTP400BadRequest'
-        "404":
-          description: Not Found
-          schema:
-            $ref: '#/definitions/HTTP404NotFound'
-        "500":
-          description: Internal Server Error
-          schema:
-            $ref: '#/definitions/HTTP500InternalServerError'
-      summary: Delete to Gateway VM
-      tags:
-      - Gwvm
-  /api/v1/gwvm/migrate/{hypervisorType}:
-    put:
-      consumes:
-      - multipart/form-data
-      description: Gateway VM을 Pcs cluster내 다른 호스트로 마이그레이션 합니다.
-      parameters:
-      - description: Hypervisor Type
-        in: path
-        name: hypervisorType
-        required: true
-        type: string
-      - description: Migration Target Host
-        in: formData
-        name: target
->>>>>>> 8830e61a
         required: true
         type: string
       - description: Image Size(default:GB)
@@ -2053,210 +1788,21 @@
         "200":
           description: Success
           schema:
-<<<<<<< HEAD
-            type: string
-=======
-            $ref: '#/definitions/model.GwvmMgmt'
->>>>>>> 8830e61a
-        "400":
-          description: Bad Request
-          schema:
-            $ref: '#/definitions/HTTP400BadRequest'
-        "404":
-          description: Not Found
-          schema:
-            $ref: '#/definitions/HTTP404NotFound'
-        "500":
-          description: Internal Server Error
-          schema:
-            $ref: '#/definitions/HTTP500InternalServerError'
-<<<<<<< HEAD
+            type: string
+        "400":
+          description: Bad Request
+          schema:
+            $ref: '#/definitions/HTTP400BadRequest'
+        "404":
+          description: Not Found
+          schema:
+            $ref: '#/definitions/HTTP404NotFound'
+        "500":
+          description: Internal Server Error
+          schema:
+            $ref: '#/definitions/HTTP500InternalServerError'
       summary: Create Images of Pool
       tags:
-=======
-      summary: VmMigrate to Gateway VM
-      tags:
-      - Gwvm
-  /api/v1/gwvm/start/{hypervisorType}:
-    put:
-      consumes:
-      - multipart/form-data
-      description: Gateway VM을 실행합니다.
-      parameters:
-      - description: Hypervisor Type
-        in: path
-        name: hypervisorType
-        required: true
-        type: string
-      produces:
-      - application/json
-      responses:
-        "200":
-          description: OK
-          schema:
-            $ref: '#/definitions/model.GwvmMgmt'
-        "400":
-          description: Bad Request
-          schema:
-            $ref: '#/definitions/HTTP400BadRequest'
-        "404":
-          description: Not Found
-          schema:
-            $ref: '#/definitions/HTTP404NotFound'
-        "500":
-          description: Internal Server Error
-          schema:
-            $ref: '#/definitions/HTTP500InternalServerError'
-      summary: Start to Gateway VM
-      tags:
-      - Gwvm
-  /api/v1/gwvm/stop/{hypervisorType}:
-    put:
-      consumes:
-      - multipart/form-data
-      description: Gateway VM Pcs cluster를 Cleanup 합니다.
-      parameters:
-      - description: Hypervisor Type
-        in: path
-        name: hypervisorType
-        required: true
-        type: string
-      produces:
-      - application/json
-      responses:
-        "200":
-          description: OK
-          schema:
-            $ref: '#/definitions/model.GwvmMgmt'
-        "400":
-          description: Bad Request
-          schema:
-            $ref: '#/definitions/HTTP400BadRequest'
-        "404":
-          description: Not Found
-          schema:
-            $ref: '#/definitions/HTTP404NotFound'
-        "500":
-          description: Internal Server Error
-          schema:
-            $ref: '#/definitions/HTTP500InternalServerError'
-      summary: Cleanup to Gateway VM
-      tags:
-      - Gwvm
-  /api/v1/image:
-    delete:
-      consumes:
-      - application/x-www-form-urlencoded
-      description: Glue 스토리지 풀의 이미지를 삭제합니다.
-      parameters:
-      - description: Glue Image Name
-        in: query
-        name: image_name
-        required: true
-        type: string
-      - description: Glue Pool Name
-        in: query
-        name: pool_name
-        required: true
-        type: string
-      produces:
-      - application/json
-      responses:
-        "200":
-          description: Success
-          schema:
-            type: string
-        "400":
-          description: Bad Request
-          schema:
-            $ref: '#/definitions/HTTP400BadRequest'
-        "404":
-          description: Not Found
-          schema:
-            $ref: '#/definitions/HTTP404NotFound'
-        "500":
-          description: Internal Server Error
-          schema:
-            $ref: '#/definitions/HTTP500InternalServerError'
-      summary: Delete Images of Pool
-      tags:
-      - Image
-    get:
-      consumes:
-      - application/x-www-form-urlencoded
-      description: Glue 스토리지 풀의 이미지 목록을 보여줍니다.
-      parameters:
-      - description: Glue Pool Name
-        in: query
-        name: pool_name
-        type: string
-      - description: Glue Image Name
-        in: query
-        name: image_name
-        type: string
-      produces:
-      - application/json
-      responses:
-        "200":
-          description: OK
-          schema: {}
-        "400":
-          description: Bad Request
-          schema:
-            $ref: '#/definitions/HTTP400BadRequest'
-        "404":
-          description: Not Found
-          schema:
-            $ref: '#/definitions/HTTP404NotFound'
-        "500":
-          description: Internal Server Error
-          schema:
-            $ref: '#/definitions/HTTP500InternalServerError'
-      summary: Show List or Info Images of Pool
-      tags:
-      - Image
-    post:
-      consumes:
-      - application/x-www-form-urlencoded
-      description: Glue 스토리지 풀의 이미지를 생성합니다.
-      parameters:
-      - description: Glue Image Name
-        in: formData
-        name: image_name
-        required: true
-        type: string
-      - description: Glue Pool Name
-        in: formData
-        name: pool_name
-        required: true
-        type: string
-      - description: Image Size(default:GB)
-        in: formData
-        name: size
-        required: true
-        type: integer
-      produces:
-      - application/json
-      responses:
-        "200":
-          description: Success
-          schema:
-            type: string
-        "400":
-          description: Bad Request
-          schema:
-            $ref: '#/definitions/HTTP400BadRequest'
-        "404":
-          description: Not Found
-          schema:
-            $ref: '#/definitions/HTTP404NotFound'
-        "500":
-          description: Internal Server Error
-          schema:
-            $ref: '#/definitions/HTTP500InternalServerError'
-      summary: Create Images of Pool
-      tags:
->>>>>>> 8830e61a
       - Image
   /api/v1/iscsi:
     post:
@@ -2324,8 +1870,6 @@
       summary: Create of Iscsi Servcie Daemon
       tags:
       - Iscsi
-<<<<<<< HEAD
-=======
     put:
       consumes:
       - application/x-www-form-urlencoded
@@ -2391,7 +1935,6 @@
       summary: Update of Iscsi Servcie Daemon
       tags:
       - Iscsi
->>>>>>> 8830e61a
   /api/v1/iscsi/discovery:
     get:
       consumes:
@@ -3210,7 +2753,55 @@
       summary: Create of Glue NFS Cluster
       tags:
       - NFS
-<<<<<<< HEAD
+    put:
+      consumes:
+      - application/x-www-form-urlencoded
+      description: Glue NFS Cluster를 수정합니다.
+      parameters:
+      - description: NFS Cluster Identifier
+        in: path
+        name: cluster_id
+        required: true
+        type: string
+      - description: Cluster Port
+        in: path
+        name: port
+        required: true
+        type: string
+      - collectionFormat: multi
+        description: Cluster Daemon Hostname
+        in: formData
+        items:
+          type: string
+        name: hostname
+        required: true
+        type: array
+      - description: Cluster Daemon Service Count
+        in: formData
+        name: service_count
+        type: integer
+      produces:
+      - application/json
+      responses:
+        "200":
+          description: Success
+          schema:
+            type: string
+        "400":
+          description: Bad Request
+          schema:
+            $ref: '#/definitions/HTTP400BadRequest'
+        "404":
+          description: Not Found
+          schema:
+            $ref: '#/definitions/HTTP404NotFound'
+        "500":
+          description: Internal Server Error
+          schema:
+            $ref: '#/definitions/HTTP500InternalServerError'
+      summary: Update of Glue NFS Cluster
+      tags:
+      - NFS
   /api/v1/nfs/export:
     get:
       consumes:
@@ -3221,40 +2812,10 @@
         in: query
         name: cluster_id
         type: string
-=======
-    put:
-      consumes:
-      - application/x-www-form-urlencoded
-      description: Glue NFS Cluster를 수정합니다.
-      parameters:
-      - description: NFS Cluster Identifier
-        in: path
-        name: cluster_id
-        required: true
-        type: string
-      - description: Cluster Port
-        in: path
-        name: port
-        required: true
-        type: string
-      - collectionFormat: multi
-        description: Cluster Daemon Hostname
-        in: formData
-        items:
-          type: string
-        name: hostname
-        required: true
-        type: array
-      - description: Cluster Daemon Service Count
-        in: formData
-        name: service_count
-        type: integer
->>>>>>> 8830e61a
-      produces:
-      - application/json
-      responses:
-        "200":
-<<<<<<< HEAD
+      produces:
+      - application/json
+      responses:
+        "200":
           description: OK
           schema:
             description: Glue NFS Export 상세정보 구조체
@@ -3274,59 +2835,6 @@
                     fs_name:
                       type: string
                     name:
-=======
-          description: Success
-          schema:
-            type: string
-        "400":
-          description: Bad Request
-          schema:
-            $ref: '#/definitions/HTTP400BadRequest'
-        "404":
-          description: Not Found
-          schema:
-            $ref: '#/definitions/HTTP404NotFound'
-        "500":
-          description: Internal Server Error
-          schema:
-            $ref: '#/definitions/HTTP500InternalServerError'
-      summary: Update of Glue NFS Cluster
-      tags:
-      - NFS
-  /api/v1/nfs/export:
-    get:
-      consumes:
-      - application/x-www-form-urlencoded
-      description: Glue NFS Export 상세 정보를 보여줍니다.
-      parameters:
-      - description: NFS Cluster Identifier
-        in: query
-        name: cluster_id
-        type: string
-      produces:
-      - application/json
-      responses:
-        "200":
-          description: OK
-          schema:
-            description: Glue NFS Export 상세정보 구조체
-            items:
-              properties:
-                access_type:
-                  type: string
-                clients:
-                  items: {}
-                  type: array
-                cluster_id:
-                  type: string
-                export_id:
-                  type: integer
-                fsal:
-                  properties:
-                    fs_name:
-                      type: string
-                    name:
->>>>>>> 8830e61a
                       type: string
                     user_id:
                       type: string
@@ -3654,8 +3162,6 @@
       summary: Create of Glue NFS Ingress Service
       tags:
       - NFS-Ingress
-<<<<<<< HEAD
-=======
     put:
       consumes:
       - application/x-www-form-urlencoded
@@ -3725,7 +3231,6 @@
       summary: Update of Glue NFS Ingress Service
       tags:
       - NFS-Ingress
->>>>>>> 8830e61a
   /api/v1/pool:
     get:
       consumes:
@@ -3790,8 +3295,6 @@
       summary: Delete of Pool
       tags:
       - Pool
-<<<<<<< HEAD
-=======
   /api/v1/rgw:
     get:
       consumes:
@@ -4166,7 +3669,6 @@
       summary: Update of RADOS Gateway User
       tags:
       - RGW-User
->>>>>>> 8830e61a
   /api/v1/service:
     get:
       consumes:
